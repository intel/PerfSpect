--- conflicted
+++ resolved
@@ -40,11 +40,8 @@
 var (
 	flagDuration  int
 	flagFrequency int
-<<<<<<< HEAD
 	flagPackage   bool
-=======
 	flagFormat    []string
->>>>>>> 10cee0cd
 )
 
 const (
@@ -102,13 +99,12 @@
 			Help: "number of samples taken per second",
 		},
 		{
-<<<<<<< HEAD
 			Name: flagPackageName,
 			Help: "create raw data package",
-=======
+		},
+		{
 			Name: common.FlagFormatName,
 			Help: fmt.Sprintf("choose output format(s) from: %s", strings.Join(append([]string{report.FormatAll}, report.FormatHtml, report.FormatTxt), ", ")),
->>>>>>> 10cee0cd
 		},
 	}
 	groups = append(groups, common.FlagGroup{
