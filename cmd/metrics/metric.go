--- conflicted
+++ resolved
@@ -165,25 +165,17 @@
 			err = fmt.Errorf("variable value set to -2 (shouldn't happen): %s", variableName)
 			return
 		}
-<<<<<<< HEAD
 		// check if previously assigned event group is available
 		if metric.Variables[variableName] >= len(frame.EventGroups) {
 			// it may not be available, for example, in cpu granularity where uncore events are only in the first CPU of a socket
 			err = fmt.Errorf("variable %s assigned to group %d, but only %d groups available", variableName, metric.Variables[variableName], len(frame.EventGroups))
 			return
 		}
-		// set the variable value to the event value divided by the perf collection time to normalize the value to 1 second
-=======
-		if metric.Variables[variableName] >= len(frame.EventGroups) {
-			err = fmt.Errorf("metric variable's assigned group index is out of bounds: %s", variableName)
-			return
-		}
 		if _, ok := frame.EventGroups[metric.Variables[variableName]].EventValues[variableName]; !ok {
 			err = fmt.Errorf("metric variable's assigned group does not have the variable name: %s", variableName)
 			return
 		}
 		// normalize the value to 1 second interval, i.e., events per second
->>>>>>> 18fa4c94
 		variables[variableName] = frame.EventGroups[metric.Variables[variableName]].EventValues[variableName] / (frame.Timestamp - previousTimestamp)
 		// adjust cstate_core/c6-residency value if hyperthreading is enabled and the metric is not at CPU granularity
 		// why here? so we don't have to change the perfmon metric formula
