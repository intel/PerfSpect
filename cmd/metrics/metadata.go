package metrics

// Copyright (C) 2021-2024 Intel Corporation
// SPDX-License-Identifier: BSD-3-Clause

// defines a structure and a loading funciton to hold information about the platform to be
// used during data collection and metric production

import (
	"encoding/json"
	"fmt"
	"log/slog"
	"os"
	"os/exec"
	"regexp"
	"strconv"
	"strings"
	"time"

	"perfspect/internal/cpudb"
	"perfspect/internal/script"
	"perfspect/internal/target"
)

// Metadata is the representation of the platform's state and capabilities
type Metadata struct {
	CoresPerSocket            int
	CPUSocketMap              map[int]int
	UncoreDeviceIDs           map[string][]int
	KernelVersion             string
	Architecture              string
	Vendor                    string
	Microarchitecture         string
	Hostname                  string
	ModelName                 string
	PerfSupportedEvents       string
	PMUDriverVersion          string
	SocketCount               int
	CollectionStartTime       time.Time
	SupportsInstructions      bool
	SupportsFixedCycles       bool
	SupportsFixedInstructions bool
	SupportsFixedTMA          bool
	SupportsRefCycles         bool
	SupportsUncore            bool
	SupportsPEBS              bool
	SupportsOCR               bool
	ThreadsPerCore            int
	TSC                       int
	TSCFrequencyHz            int
}

// LoadMetadata - populates and returns a Metadata structure containing state of the
// system.
func LoadMetadata(myTarget target.Target, noRoot bool, perfPath string, localTempDir string) (metadata Metadata, err error) {
	// CPU Info
	var cpuInfo []map[string]string
	cpuInfo, err = getCPUInfo(myTarget)
	if err != nil || len(cpuInfo) < 1 {
		err = fmt.Errorf("failed to read cpu info: %v", err)
		return
	}
	// Core Count (per socket)
	metadata.CoresPerSocket, err = strconv.Atoi(cpuInfo[0]["cpu cores"])
	if err != nil || metadata.CoresPerSocket == 0 {
		err = fmt.Errorf("failed to retrieve cores per socket: %v", err)
		return
	}
	// Socket Count
	var maxPhysicalID int
	if maxPhysicalID, err = strconv.Atoi(cpuInfo[len(cpuInfo)-1]["physical id"]); err != nil {
		err = fmt.Errorf("failed to retrieve max physical id: %v", err)
		return
	}
	metadata.SocketCount = maxPhysicalID + 1
	// Hyperthreading - threads per core
	if cpuInfo[0]["siblings"] != cpuInfo[0]["cpu cores"] {
		metadata.ThreadsPerCore = 2
	} else {
		metadata.ThreadsPerCore = 1
	}
	// CPUSocketMap
	metadata.CPUSocketMap = createCPUSocketMap(metadata.CoresPerSocket, metadata.SocketCount, metadata.ThreadsPerCore == 2)
	// Model Name
	metadata.ModelName = cpuInfo[0]["model name"]
	// Hostname
	metadata.Hostname = myTarget.GetName()
	// Architecture
	metadata.Architecture, err = myTarget.GetArchitecture()
	if err != nil {
		err = fmt.Errorf("failed to retrieve architecture: %v", err)
		return
	}
	// Vendor
	metadata.Vendor = cpuInfo[0]["vendor_id"]
	// CPU microarchitecture
	cpuDb := cpudb.NewCPUDB()
	cpu, err := cpuDb.GetCPU(cpuInfo[0]["cpu family"], cpuInfo[0]["model"], cpuInfo[0]["stepping"])
	if err != nil {
		return
	}
	metadata.Microarchitecture = cpu.MicroArchitecture

	// PMU driver version
	metadata.PMUDriverVersion, err = getPMUDriverVersion(myTarget, localTempDir)
	if err != nil {
		err = fmt.Errorf("failed to retrieve PMU driver version: %v", err)
		return
	}
	// reduce startup time by running the perf commands in their own threads
	slowFuncChannel := make(chan error)
	// perf list
	go func() {
		var err error
		if metadata.PerfSupportedEvents, err = getPerfSupportedEvents(myTarget, perfPath); err != nil {
			err = fmt.Errorf("failed to load perf list: %v", err)
		}
		slowFuncChannel <- err
	}()
	// instructions
	go func() {
		var err error
		var output string
		if metadata.SupportsInstructions, output, err = getSupportsEvent(myTarget, "instructions", noRoot, perfPath, localTempDir); err != nil {
			slog.Warn("failed to determine if instructions event is supported, assuming not supported", slog.String("error", err.Error()))
			err = nil
		} else {
			if !metadata.SupportsInstructions {
				slog.Warn("instructions event not supported", slog.String("output", output))
			}
		}
		slowFuncChannel <- err
	}()
	// ref_cycles
	go func() {
		var err error
		var output string
		if metadata.SupportsRefCycles, output, err = getSupportsEvent(myTarget, "ref-cycles", noRoot, perfPath, localTempDir); err != nil {
			slog.Warn("failed to determine if ref_cycles is supported, assuming not supported", slog.String("error", err.Error()))
			err = nil
		} else {
			if !metadata.SupportsRefCycles {
				slog.Warn("ref-cycles not supported", slog.String("output", output))
			}
		}
		slowFuncChannel <- err
	}()
	// Fixed-counter TMA events
	go func() {
		var err error
		var output string
		if metadata.SupportsFixedTMA, output, err = getSupportsFixedTMA(myTarget, noRoot, perfPath, localTempDir); err != nil {
			slog.Warn("failed to determine if fixed-counter TMA is supported, assuming not supported", slog.String("error", err.Error()))
			err = nil
		} else {
			if !metadata.SupportsFixedTMA {
				slog.Warn("Fixed-counter TMA events not supported", slog.String("output", output))
			}
		}
		slowFuncChannel <- err
	}()
	// Fixed-counter cycles events
	go func() {
		var err error
		var output string
		if metadata.SupportsFixedCycles, output, err = getSupportsFixedEvent(myTarget, "cpu-cycles", cpu.MicroArchitecture, noRoot, perfPath, localTempDir); err != nil {
			slog.Warn("failed to determine if fixed-counter 'cpu-cycles' is supported, assuming not supported", slog.String("error", err.Error()))
			err = nil
		} else {
			if !metadata.SupportsFixedCycles {
				slog.Warn("Fixed-counter 'cpu-cycles' events not supported", slog.String("output", output))
			}
		}
		slowFuncChannel <- err
	}()
	// Fixed-counter instructions events
	go func() {
		var err error
		var output string
		if metadata.SupportsFixedInstructions, output, err = getSupportsFixedEvent(myTarget, "instructions", cpu.MicroArchitecture, noRoot, perfPath, localTempDir); err != nil {
			slog.Warn("failed to determine if fixed-counter 'instructions' is supported, assuming not supported", slog.String("error", err.Error()))
			err = nil
		} else {
			if !metadata.SupportsFixedInstructions {
				slog.Warn("Fixed-counter 'instructions' events not supported", slog.String("output", output))
			}
		}
		slowFuncChannel <- err
	}()
	// PEBS
	go func() {
		var err error
		var output string
		if metadata.SupportsPEBS, output, err = getSupportsPEBS(myTarget, noRoot, perfPath, localTempDir); err != nil {
			slog.Warn("failed to determine if 'PEBS' is supported, assuming not supported", slog.String("error", err.Error()))
			err = nil
		} else {
			if !metadata.SupportsPEBS {
				slog.Warn("'PEBS' events not supported", slog.String("output", output))
			}
		}
		slowFuncChannel <- err
	}()
	// Offcore response
	go func() {
		var err error
		var output string
		if metadata.SupportsOCR, output, err = getSupportsOCR(myTarget, noRoot, perfPath, localTempDir); err != nil {
			slog.Warn("failed to determine if 'OCR' is supported, assuming not supported", slog.String("error", err.Error()))
			err = nil
		} else {
			if !metadata.SupportsOCR {
				slog.Warn("'OCR' events not supported", slog.String("output", output))
			}
		}
		slowFuncChannel <- err
	}()
	defer func() {
		var errs []error
		errs = append(errs, <-slowFuncChannel)
		errs = append(errs, <-slowFuncChannel)
		errs = append(errs, <-slowFuncChannel)
		errs = append(errs, <-slowFuncChannel)
		errs = append(errs, <-slowFuncChannel)
		errs = append(errs, <-slowFuncChannel)
		errs = append(errs, <-slowFuncChannel)
		errs = append(errs, <-slowFuncChannel)
		for _, errInside := range errs {
			if errInside != nil {
				slog.Error("error loading metadata", slog.String("error", errInside.Error()), slog.String("target", myTarget.GetName()))
				err = fmt.Errorf("target not supported, see log for details")
			}
		}
	}()
	// System TSC Frequency
	metadata.TSCFrequencyHz, err = getTSCFreqHz(myTarget, localTempDir)
	if err != nil {
		err = fmt.Errorf("failed to retrieve TSC frequency: %v", err)
		return
	}
	// calculate TSC
	metadata.TSC = metadata.SocketCount * metadata.CoresPerSocket * metadata.ThreadsPerCore * metadata.TSCFrequencyHz
	// uncore device IDs
	if metadata.UncoreDeviceIDs, err = getUncoreDeviceIDs(myTarget, localTempDir, metadata.Vendor == "AuthenticAMD"); err != nil {
		return
	}
	for uncoreDeviceName := range metadata.UncoreDeviceIDs {
		if uncoreDeviceName == "cha" || uncoreDeviceName == "l3" || uncoreDeviceName == "df" { // could be any uncore device
			metadata.SupportsUncore = true
			break
		}
	}
	if !metadata.SupportsUncore {
		slog.Warn("Uncore devices not supported")
	}
	// Kernel Version
	metadata.KernelVersion, err = getKernelVersion(myTarget, localTempDir)
	return
}

// String - provides a string representation of the Metadata structure
func (md Metadata) String() string {
	out := fmt.Sprintf(""+
		"Host Name: %s, "+
		"Model Name: %s, "+
		"Architecture: %s, "+
		"Vendor: %s, "+
		"Microarchitecture: %s, "+
		"Socket Count: %d, "+
		"Cores Per Socket: %d, "+
		"Threads per Core: %d, "+
		"TSC Frequency (Hz): %d, "+
		"TSC: %d, "+
		"Instructions event supported: %t, "+
		"Fixed cycles slot supported: %t, "+
		"Fixed instructions slot supported: %t, "+
		"Fixed TMA slot supported: %t, "+
		"ref-cycles supported: %t, "+
		"Uncore supported: %t, "+
		"PEBS supported: %t, "+
		"OCR supported: %t, "+
		"PMU Driver version: %s, "+
		"Kernel version: %s, "+
		"Collection Start Time: %s, ",
		md.Hostname,
		md.ModelName,
		md.Architecture,
		md.Vendor,
		md.Microarchitecture,
		md.SocketCount,
		md.CoresPerSocket,
		md.ThreadsPerCore,
		md.TSCFrequencyHz,
		md.TSC,
		md.SupportsInstructions,
		md.SupportsFixedCycles,
		md.SupportsFixedInstructions,
		md.SupportsFixedTMA,
		md.SupportsRefCycles,
		md.SupportsUncore,
		md.SupportsPEBS,
		md.SupportsOCR,
		md.PMUDriverVersion,
		md.KernelVersion,
		md.CollectionStartTime.Format(time.RFC3339),
	)
	for deviceName, deviceIds := range md.UncoreDeviceIDs {
		var ids []string
		for _, id := range deviceIds {
			ids = append(ids, fmt.Sprintf("%d", id))
		}
		out += fmt.Sprintf("%s: [%s] ", deviceName, strings.Join(ids, ","))
	}
	return out
}

// JSON converts the Metadata struct to a JSON-encoded byte slice.
// It creates a copy of the Metadata, sets the PerfSupportedEvents field to an empty string,
// and then marshals the copy to JSON format.
//
// Returns:
// - out: JSON-encoded byte slice representation of the Metadata.
// - err: error encountered during the marshaling process, if any.
func (md Metadata) JSON() (out []byte, err error) {
	if out, err = json.Marshal(md); err != nil {
		slog.Error("failed to marshal metadata structure", slog.String("error", err.Error()))
		return
	}
	return
}

// WriteJSONToFile writes the metadata structure (minus perf's supported events) to the filename provided
// Note that the file will be truncated.
func (md Metadata) WriteJSONToFile(path string) (err error) {
	var rawFile *os.File
	if rawFile, err = os.OpenFile(path, os.O_CREATE|os.O_TRUNC|os.O_WRONLY, 0644); err != nil {
		slog.Error("failed to open raw file for writing", slog.String("error", err.Error()))
		return
	}
	defer rawFile.Close()
	var out []byte
	if out, err = md.JSON(); err != nil {
		return
	}
	out = append(out, []byte("\n")...)
	if _, err = rawFile.Write(out); err != nil {
		slog.Error("failed to write metadata json to file", slog.String("error", err.Error()))
		return
	}
	return
}

// ReadJSONFromFile reads the metadata structure from the filename provided
func ReadJSONFromFile(path string) (md Metadata, err error) {
	// read the file
	var rawBytes []byte
	rawBytes, err = os.ReadFile(path)
	if err != nil {
		slog.Error("failed to read metadata file", slog.String("error", err.Error()))
		return
	}
	if err = json.Unmarshal(rawBytes, &md); err != nil {
		slog.Error("failed to unmarshal metadata json", slog.String("error", err.Error()))
		return
	}
	return
}

// getUncoreDeviceIDs - returns a map of device type to list of device indices
// e.g., "upi" -> [0,1,2,3],
func getUncoreDeviceIDs(myTarget target.Target, localTempDir string, isAMDArchitecture bool) (IDs map[string][]int, err error) {
	scriptDef := script.ScriptDefinition{
		Name:           "list uncore devices",
		ScriptTemplate: "find /sys/bus/event_source/devices/ \\( -name uncore_* -o -name amd_* \\)",
		Superuser:      false,
	}
	scriptOutput, err := script.RunScript(myTarget, scriptDef, localTempDir) // nosemgrep
	if err != nil {
		err = fmt.Errorf("failed to list uncore devices: %s, %d, %v", scriptOutput.Stderr, scriptOutput.Exitcode, err)
		return
	}
	fileNames := strings.Split(scriptOutput.Stdout, "\n")
	IDs = make(map[string][]int)
<<<<<<< HEAD
	re := regexp.MustCompile(`(?:uncore_|amd_)(.*)_(\d+)`)
	if isAMDArchitecture {
		re = regexp.MustCompile(`(?:uncore_|amd_)(.*?)(?:_(\d+))?$`)
	}
=======
	re := regexp.MustCompile(`(?:uncore_|amd_)(.*?)(?:_(\d+))?$`)
>>>>>>> f108d5b4
	for _, fileName := range fileNames {
		match := re.FindStringSubmatch(fileName)
		if match == nil {
			continue
		}
		var id int
<<<<<<< HEAD
		//match[2] will never be empty for Intel Architecture due to regex filtering
=======
>>>>>>> f108d5b4
		if match[2] != "" {
			if id, err = strconv.Atoi(match[2]); err != nil {
				return
			}
		}
		IDs[match[1]] = append(IDs[match[1]], id)
	}
	return
}

// getCPUInfo - reads and returns all data from /proc/cpuinfo
func getCPUInfo(myTarget target.Target) (cpuInfo []map[string]string, err error) {
	cmd := exec.Command("cat", "/proc/cpuinfo")
	stdout, stderr, exitcode, err := myTarget.RunCommand(cmd, 0, true)
	if err != nil {
		err = fmt.Errorf("failed to get cpuinfo: %s, %d, %v", stderr, exitcode, err)
		return
	}
	oneCPUInfo := make(map[string]string)
	for line := range strings.SplitSeq(stdout, "\n") {
		fields := strings.Split(line, ":")
		if len(fields) < 2 {
			if len(oneCPUInfo) > 0 {
				cpuInfo = append(cpuInfo, oneCPUInfo)
				oneCPUInfo = make(map[string]string)
				continue
			} else {
				break
			}
		}
		oneCPUInfo[strings.TrimSpace(fields[0])] = strings.TrimSpace(fields[1])
	}
	return
}

// getPerfSupportedEvents - returns a string containing the output from
// 'perf list'
func getPerfSupportedEvents(myTarget target.Target, perfPath string) (supportedEvents string, err error) {
	cmd := exec.Command(perfPath, "list") // nosemgrep
	stdout, stderr, exitcode, err := myTarget.RunCommand(cmd, 0, true)
	if err != nil {
		err = fmt.Errorf("failed to get perf list: %s, %d, %v", stderr, exitcode, err)
		return
	}
	supportedEvents = stdout
	return
}

// getSupportsEvent() - checks if the event is supported by perf
func getSupportsEvent(myTarget target.Target, event string, noRoot bool, perfPath string, localTempDir string) (supported bool, output string, err error) {
	scriptDef := script.ScriptDefinition{
		Name:           "perf stat " + event,
		ScriptTemplate: perfPath + " stat -a -e " + event + " sleep 1",
		Superuser:      !noRoot,
	}
	scriptOutput, err := script.RunScript(myTarget, scriptDef, localTempDir) // nosemgrep
	if err != nil {
		err = fmt.Errorf("failed to determine if %s is supported: %s, %d, %v", event, scriptOutput.Stderr, scriptOutput.Exitcode, err)
		return
	}
	supported = !strings.Contains(scriptOutput.Stderr, "<not supported>")
	return
}

// getSupportsPEBS() - checks if the PEBS events are supported on the target
// On some VMs, e.g. GCP C4, PEBS events are not supported and perf returns '<not supported>'
// Events that use MSR 0x3F7 are PEBS events. We use the INT_MISC.UNKNOWN_BRANCH_CYCLES event since
// it is a PEBS event that we used in EMR metrics.
func getSupportsPEBS(myTarget target.Target, noRoot bool, perfPath string, localTempDir string) (supported bool, output string, err error) {
	scriptDef := script.ScriptDefinition{
		Name:           "perf stat pebs",
		ScriptTemplate: perfPath + " stat -a -e cpu/event=0xad,umask=0x40,period=1000003,name='INT_MISC.UNKNOWN_BRANCH_CYCLES'/ sleep 1",
		Superuser:      !noRoot,
	}
	scriptOutput, err := script.RunScript(myTarget, scriptDef, localTempDir) // nosemgrep
	if err != nil {
		err = fmt.Errorf("failed to determine if pebs is supported: %s, %d, %v", scriptOutput.Stderr, scriptOutput.Exitcode, err)
		return
	}
	supported = !strings.Contains(scriptOutput.Stderr, "<not supported>")
	return
}

// getSupportsOCR() - checks if the offcore response events are supported on the target
// On some VMs, e.g. GCP C4, offcore response events are not supported and perf returns '<not supported>'
func getSupportsOCR(myTarget target.Target, noRoot bool, perfPath string, localTempDir string) (supported bool, output string, err error) {
	scriptDef := script.ScriptDefinition{
		Name:           "perf stat ocr",
		ScriptTemplate: perfPath + " stat -a -e cpu/event=0x2a,umask=0x01,offcore_rsp=0x104004477,name='OCR.READS_TO_CORE.LOCAL_DRAM'/ sleep 1",
		Superuser:      !noRoot,
	}
	scriptOutput, err := script.RunScript(myTarget, scriptDef, localTempDir) // nosemgrep
	if err != nil {
		err = fmt.Errorf("failed to determine if ocr is supported: %s, %d, %v", scriptOutput.Stderr, scriptOutput.Exitcode, err)
		return
	}
	supported = !strings.Contains(scriptOutput.Stderr, "<not supported>")
	return
}

// getSupportsFixedTMA - checks if the fixed TMA counter events are
// supported by perf.
//
// We check for the TOPDOWN.SLOTS and PERF_METRICS.BAD_SPECULATION events as
// an indicator of support for fixed TMA counter support. At the time of
// writing, these events are not supported on AWS m7i VMs or AWS m6i VMs.  On
// AWS m7i VMs, we get an error from the perf stat command below. On AWS m6i
// VMs, the values of the events equal to each other.
// In some other situations (need to find/document) the event count values are
// zero.
// All three of these failure modes are checked for in this function.
func getSupportsFixedTMA(myTarget target.Target, noRoot bool, perfPath string, localTempDir string) (supported bool, output string, err error) {
	scriptDef := script.ScriptDefinition{
		Name:           "perf stat tma",
		ScriptTemplate: perfPath + " stat -a -e '{cpu/event=0x00,umask=0x04,period=10000003,name='TOPDOWN.SLOTS'/,cpu/event=0x00,umask=0x81,period=10000003,name='PERF_METRICS.BAD_SPECULATION'/}' sleep 1",
		Superuser:      !noRoot,
	}
	scriptOutput, err := script.RunScript(myTarget, scriptDef, localTempDir)
	if err != nil {
		// err from perf stat is 1st indication that these events are not supported, so return a nil error
		supported = false
		output = fmt.Sprint(err)
		err = nil
		return
	}
	// event values being zero or equal to each other is 2nd indication that these events are not (properly) supported
	output = scriptOutput.Stderr
	vals := make(map[string]float64)
	lines := strings.Split(scriptOutput.Stderr, "\n")
	// example line: "         784333932      TOPDOWN.SLOTS                                                        (59.75%)"
	re := regexp.MustCompile(`\s+(\d+)\s+(\w*\.*\w*)\s+.*`)
	for _, line := range lines {
		// count may include commas as thousands separators, remove them
		line = strings.ReplaceAll(line, ",", "")
		match := re.FindStringSubmatch(line)
		if match != nil {
			vals[match[2]], err = strconv.ParseFloat(match[1], 64)
			if err != nil {
				// this should never happen
				panic("failed to parse float")
			}
		}
	}
	topDownSlots := vals["TOPDOWN.SLOTS"]
	badSpeculation := vals["PERF_METRICS.BAD_SPECULATION"]
	supported = topDownSlots != badSpeculation && topDownSlots != 0 && badSpeculation != 0
	return
}

func getSupportsFixedEvent(myTarget target.Target, event string, uarch string, noRoot bool, perfPath string, localTempDir string) (supported bool, output string, err error) {
	shortUarch := uarch[:3]
	var numGPCounters int
	switch shortUarch {
	case "BDX":
		fallthrough
	case "SKX":
		fallthrough
	case "CLX":
		numGPCounters = 4
	case "ICX":
		fallthrough
	case "SPR":
		fallthrough
	case "EMR":
		fallthrough
	case "SRF":
		fallthrough
	case "GNR":
		numGPCounters = 8
	case "Gen":
		fallthrough
	case "Ber":
		fallthrough
	case "Tur":
		numGPCounters = 5
	default:
		err = fmt.Errorf("unsupported uarch: %s", uarch)
		return
	}
	var eventList []string
	for range numGPCounters {
		eventList = append(eventList, event)
	}
	scriptDef := script.ScriptDefinition{
		Name:           "perf stat fixed" + event,
		ScriptTemplate: perfPath + " stat -a -e '{" + strings.Join(eventList, ",") + "}' sleep 1",
		Superuser:      !noRoot,
	}
	scriptOutput, err := script.RunScript(myTarget, scriptDef, localTempDir)
	if err != nil {
		supported = false
		return
	}
	output = scriptOutput.Stderr
	// on some VMs we see "<not counted>" or "<not supported>" in the perf output
	if strings.Contains(output, "<not counted>") || strings.Contains(output, "<not supported") {
		supported = false
		return
	}
	// on some VMs we get a count of 0
	lines := strings.SplitSeq(output, "\n")
	for line := range lines {
		tokens := strings.Fields(line)
		if len(tokens) == 2 && tokens[0] == "0" {
			supported = false
			return
		}
	}
	supported = true
	return
}

// getPMUDriverVersion - returns the version of the Intel PMU driver
func getPMUDriverVersion(myTarget target.Target, localTempDir string) (version string, err error) {
	scriptDef := script.ScriptDefinition{
		Name:           "pmu driver version",
		ScriptTemplate: "dmesg | grep -A 1 \"Intel PMU driver\" | tail -1 | awk '{print $NF}'",
		Superuser:      true,
	}
	output, err := script.RunScript(myTarget, scriptDef, localTempDir)
	if err != nil {
		return
	}
	version = strings.TrimSpace(output.Stdout)
	return
}

// getTSCFreqHz returns the frequency of the Time Stamp Counter (TSC) in hertz.
// It takes a myTarget parameter of type target.Target and returns the frequency
// in hertz and an error if any.
func getTSCFreqHz(myTarget target.Target, localTempDir string) (freqHz int, err error) {
	// run tsc app on target to get TSC Frequency in MHz
	scriptDef := script.ScriptDefinition{
		Name:           "tsc",
		ScriptTemplate: "tsc",
		Depends:        []string{"tsc"},
	}
	output, err := script.RunScript(myTarget, scriptDef, localTempDir)
	if err != nil {
		return
	}
	freqMhz, err := strconv.Atoi(output.Stdout)
	if err != nil {
		return
	}
	// convert MHz to Hz
	freqHz = freqMhz * 1000000
	return
}

func getKernelVersion(myTarget target.Target, localTempDir string) (version string, err error) {
	scriptDef := script.ScriptDefinition{
		Name:           "kernel version",
		ScriptTemplate: "uname -r",
	}
	output, err := script.RunScript(myTarget, scriptDef, localTempDir)
	if err != nil {
		return
	}
	version = strings.TrimSpace(output.Stdout)
	return
}

// createCPUSocketMap creates a mapping of logical CPUs to their corresponding sockets.
// The function takes the number of cores per socket, the number of sockets, and a boolean indicating whether hyperthreading is enabled.
// It returns a map where the key is the logical CPU index and the value is the socket index.
func createCPUSocketMap(coresPerSocket int, sockets int, hyperthreading bool) (cpuSocketMap map[int]int) {
	// Create an empty map
	cpuSocketMap = make(map[int]int)

	// Calculate the total number of logical CPUs
	totalCPUs := coresPerSocket * sockets
	if hyperthreading {
		totalCPUs *= 2 // hyperthreading doubles the number of logical CPUs
	}
	// Assign each CPU to a socket
	for i := range totalCPUs {
		// Assume that the CPUs are evenly distributed between the sockets
		socket := i / coresPerSocket
		if hyperthreading {
			// With non-adjacent hyperthreading, the second logical CPU of each core is in the second half
			if i >= totalCPUs/2 {
				socket = (i - totalCPUs/2) / coresPerSocket
			}
		}
		// Store the mapping
		cpuSocketMap[i] = socket
	}
	return cpuSocketMap
}<|MERGE_RESOLUTION|>--- conflicted
+++ resolved
@@ -240,12 +240,16 @@
 	}
 	// calculate TSC
 	metadata.TSC = metadata.SocketCount * metadata.CoresPerSocket * metadata.ThreadsPerCore * metadata.TSCFrequencyHz
+	isAMDArchitecture := (metadata.Vendor == "AuthenticAMD")
 	// uncore device IDs
-	if metadata.UncoreDeviceIDs, err = getUncoreDeviceIDs(myTarget, localTempDir, metadata.Vendor == "AuthenticAMD"); err != nil {
+	if metadata.UncoreDeviceIDs, err = getUncoreDeviceIDs(myTarget, localTempDir, isAMDArchitecture); err != nil {
 		return
 	}
 	for uncoreDeviceName := range metadata.UncoreDeviceIDs {
-		if uncoreDeviceName == "cha" || uncoreDeviceName == "l3" || uncoreDeviceName == "df" { // could be any uncore device
+		if !isAMDArchitecture && uncoreDeviceName == "cha" { // could be any uncore device
+			metadata.SupportsUncore = true
+			break
+		} else if isAMDArchitecture && (uncoreDeviceName == "l3" || uncoreDeviceName == "df") { // could be any uncore device
 			metadata.SupportsUncore = true
 			break
 		}
@@ -381,24 +385,17 @@
 	}
 	fileNames := strings.Split(scriptOutput.Stdout, "\n")
 	IDs = make(map[string][]int)
-<<<<<<< HEAD
 	re := regexp.MustCompile(`(?:uncore_|amd_)(.*)_(\d+)`)
 	if isAMDArchitecture {
 		re = regexp.MustCompile(`(?:uncore_|amd_)(.*?)(?:_(\d+))?$`)
 	}
-=======
-	re := regexp.MustCompile(`(?:uncore_|amd_)(.*?)(?:_(\d+))?$`)
->>>>>>> f108d5b4
 	for _, fileName := range fileNames {
 		match := re.FindStringSubmatch(fileName)
 		if match == nil {
 			continue
 		}
 		var id int
-<<<<<<< HEAD
 		//match[2] will never be empty for Intel Architecture due to regex filtering
-=======
->>>>>>> f108d5b4
 		if match[2] != "" {
 			if id, err = strconv.Atoi(match[2]); err != nil {
 				return
