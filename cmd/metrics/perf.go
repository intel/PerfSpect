package metrics

// Copyright (C) 2021-2025 Intel Corporation
// SPDX-License-Identifier: BSD-3-Clause

import (
	"fmt"
	"log/slog"
	"os/exec"
	"path"
	"perfspect/internal/script"
	"perfspect/internal/target"
	"perfspect/internal/util"
	"strings"
)

// extractPerf extracts the perf binary from the resources to the local temporary directory.
func extractPerf(myTarget target.Target, localTempDir string) (string, error) {
	// get the target architecture
	arch, err := myTarget.GetArchitecture()
	if err != nil {
		return "", fmt.Errorf("failed to get target architecture: %w", err)
	}
	// extract the perf binary
	return util.ExtractResource(script.Resources, path.Join("resources", arch, "perf"), localTempDir)
}

// getPerfPath determines the path to the `perf` binary for the given target.
// If the target is a local target, it uses the provided localPerfPath.
// If the target is remote, it checks if `perf` version 6.1 or later is available on the target.
// If available, it uses the `perf` binary on the target.
// If not available, it pushes the local `perf` binary to the target's temporary directory and uses that.
//
// Parameters:
// - myTarget: The target system where the `perf` binary is needed.
// - localPerfPath: The local path to the `perf` binary.
//
// Returns:
// - perfPath: The path to the `perf` binary on the target.
// - err: An error if any occurred during the process.
func getPerfPath(myTarget target.Target, localPerfPath string) (string, error) {
	if localPerfPath == "" {
		slog.Error("local perf path is empty, cannot determine perf path")
		return "", fmt.Errorf("local perf path is empty")
	}
	// local target
	if _, ok := myTarget.(*target.LocalTarget); ok {
<<<<<<< HEAD
		perfPath = localPerfPath
	} else {
		targetTempDir := myTarget.GetTempDirectory()
		if targetTempDir == "" {
			slog.Error("targetTempDir is empty for remote target", slog.String("target", myTarget.GetName()))
			return "", fmt.Errorf("targetTempDir is empty for target %s", myTarget.GetName())
		}
		if err := myTarget.PushFile(localPerfPath, targetTempDir); err != nil {
			slog.Error("failed to push perf binary to remote directory", slog.String("error", err.Error()))
			return "", err
		}
		perfPath = path.Join(targetTempDir, "perf")
=======
		return localPerfPath, nil
	}
	// remote target
	targetTempDir := myTarget.GetTempDirectory()
	if targetTempDir == "" {
		slog.Error("target temporary directory is empty for remote target", slog.String("target", myTarget.GetName()))
		return "", fmt.Errorf("target temporary directory is empty for remote target %s", myTarget.GetName())
	}
	if err := myTarget.PushFile(localPerfPath, targetTempDir); err != nil {
		slog.Error("failed to push perf binary to remote directory", slog.String("error", err.Error()))
		return "", fmt.Errorf("failed to push perf binary to remote directory %s: %w", targetTempDir, err)
>>>>>>> d5b4df72
	}
	return path.Join(targetTempDir, "perf"), nil
}

// getPerfCommandArgs returns the command arguments for the 'perf stat' command
// based on the provided parameters.
//
// Parameters:
//   - pids: The process IDs for which to collect performance data. If flagScope is
//     set to "process", the data will be collected only for these processes.
//   - cgroups: The list of cgroups for which to collect performance data. If
//     flagScope is set to "cgroup", the data will be collected only for these cgroups.
//   - timeout: The timeout value in seconds. If flagScope is not set to "cgroup"
//     and timeout is not 0, the 'sleep' command will be added to the arguments
//     with the specified timeout value.
//   - eventGroups: The list of event groups to collect. Each event group is a
//     collection of events to be monitored.
//
// Returns:
// - args: The command arguments for the 'perf stat' command.
// - err: An error, if any.
func getPerfCommandArgs(pids []string, cgroups []string, timeout int, eventGroups []GroupDefinition) (args []string, err error) {
	// -I: print interval in ms
	// -j: json formatted event output
	args = append(args, "stat", "-I", fmt.Sprintf("%d", flagPerfPrintInterval*1000), "-j")
	switch flagScope {
	case scopeSystem:
		args = append(args, "-a") // system-wide collection
		if flagGranularity == granularityCPU || flagGranularity == granularitySocket {
			args = append(args, "-A") // no aggregation
		}
	case scopeProcess:
		args = append(args, "-p", strings.Join(pids, ",")) // collect only for these processes
	case scopeCgroup:
		args = append(args, "--for-each-cgroup", strings.Join(cgroups, ",")) // collect only for these cgroups
	}
	// -e: event groups to collect
	//args = append(args, "-e")
	//var groups []string
	for _, group := range eventGroups {
		var events []string
		for _, event := range group {
			events = append(events, event.Raw)
		}
		formattedGroup := fmt.Sprintf("'{%s}'", strings.Join(events, ","))
		args = append(args, "-e", formattedGroup)
		//groups = append(groups, fmt.Sprintf("{%s}", strings.Join(events, ",")))
	}
	//args = append(args, fmt.Sprintf("'%s'", strings.Join(groups, ",")))
	if len(argsApplication) > 0 {
		// add application args
		args = append(args, "--")
		args = append(args, argsApplication...)
	} else if flagScope != scopeCgroup && timeout != 0 {
		// add timeout
		args = append(args, "sleep", fmt.Sprintf("%d", timeout))
	}
	return
}

// getPerfCommand is responsible for assembling the command that will be
// executed to collect event data
func getPerfCommand(perfPath string, eventGroups []GroupDefinition, pids []string, cids []string) (*exec.Cmd, error) {
	var duration int
	switch flagScope {
	case scopeSystem:
		duration = flagDuration
	case scopeProcess:
		if flagDuration > 0 {
			duration = flagDuration
		} else if len(flagPidList) == 0 { // don't refresh if PIDs are specified
			duration = flagRefresh // refresh hot processes every flagRefresh seconds
		}
	case scopeCgroup:
		duration = 0
	}

	args, err := getPerfCommandArgs(pids, cids, duration, eventGroups)
	if err != nil {
		err = fmt.Errorf("failed to assemble perf args: %v", err)
		return nil, err
	}
	perfCommand := exec.Command(perfPath, args...) // #nosec G204 // nosemgrep
	return perfCommand, nil
}<|MERGE_RESOLUTION|>--- conflicted
+++ resolved
@@ -45,20 +45,6 @@
 	}
 	// local target
 	if _, ok := myTarget.(*target.LocalTarget); ok {
-<<<<<<< HEAD
-		perfPath = localPerfPath
-	} else {
-		targetTempDir := myTarget.GetTempDirectory()
-		if targetTempDir == "" {
-			slog.Error("targetTempDir is empty for remote target", slog.String("target", myTarget.GetName()))
-			return "", fmt.Errorf("targetTempDir is empty for target %s", myTarget.GetName())
-		}
-		if err := myTarget.PushFile(localPerfPath, targetTempDir); err != nil {
-			slog.Error("failed to push perf binary to remote directory", slog.String("error", err.Error()))
-			return "", err
-		}
-		perfPath = path.Join(targetTempDir, "perf")
-=======
 		return localPerfPath, nil
 	}
 	// remote target
@@ -70,7 +56,6 @@
 	if err := myTarget.PushFile(localPerfPath, targetTempDir); err != nil {
 		slog.Error("failed to push perf binary to remote directory", slog.String("error", err.Error()))
 		return "", fmt.Errorf("failed to push perf binary to remote directory %s: %w", targetTempDir, err)
->>>>>>> d5b4df72
 	}
 	return path.Join(targetTempDir, "perf"), nil
 }
