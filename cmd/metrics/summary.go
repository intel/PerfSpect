package metrics

// Copyright (C) 2021-2024 Intel Corporation
// SPDX-License-Identifier: BSD-3-Clause

// functions to create summary (mean,min,max,stddev) metrics from metrics CSV

import (
	"bytes"
	"encoding/csv"
	"encoding/json"
	"fmt"
	"io"
	"log/slog"
	"math"
	"os"
	"regexp"
	"slices"
	"strconv"
	texttemplate "text/template" // nosemgrep
	"time"
)

// Summarize - generates formatted output from a CSV file containing metric values.
// The output can be in CSV or HTML format. Set html to true to generate HTML output otherwise CSV is generated.
func Summarize(csvInputPath string, html bool, metadata Metadata) (out string, err error) {
	var metrics []metricsFromCSV
	if metrics, err = newMetricsFromCSV(csvInputPath); err != nil {
		return
	}
	if html {
		if len(metrics) > 1 {
			err = fmt.Errorf("html format is supported only when data's scope is '%s' or '%s' and granularity is '%s'", scopeSystem, scopeProcess, granularitySystem)
			return
		}
		out, err = metrics[0].getHTML(metadata)
	} else {
		for i, m := range metrics {
			var oneOut string
			if oneOut, err = m.getCSV(i == 0); err != nil {
				return
			}
			out += oneOut
		}
	}
	return
}

type metricStats struct {
	mean   float64
	min    float64
	max    float64
	stddev float64
}

type row struct {
	timestamp float64
	socket    string
	cpu       string
	cgroup    string
	metrics   map[string]float64
}

// newRow loads a row structure with given fields and field names
func newRow(fields []string, names []string) (r row, err error) {
	r.metrics = make(map[string]float64)
	for fIdx, field := range fields {
		if fIdx == idxTimestamp {
			var ts float64
			if ts, err = strconv.ParseFloat(field, 64); err != nil {
				return
			}
			r.timestamp = ts
		} else if fIdx == idxSocket {
			r.socket = field
		} else if fIdx == idxCPU {
			r.cpu = field
		} else if fIdx == idxCgroup {
			r.cgroup = field
		} else {
			// metrics
			var v float64
			if field != "" {
				if v, err = strconv.ParseFloat(field, 64); err != nil {
					return
				}
			} else {
				v = math.NaN()
			}
			r.metrics[names[fIdx-idxFirstMetric]] = v
		}
	}
	return
}

const (
	idxTimestamp int = iota
	idxSocket
	idxCPU
	idxCgroup
	idxFirstMetric
)

type metricsFromCSV struct {
	names        []string
	rows         []row
	groupByField string
	groupByValue string
}

// newMetricsFromCSV - loads data from CSV. Returns a list of metrics, one per
// scope unit or granularity unit, e.g., one per socket, or one per PID
func newMetricsFromCSV(csvPath string) (metrics []metricsFromCSV, err error) {
	var file *os.File
	if file, err = os.Open(csvPath); err != nil {
		return
	}
	reader := csv.NewReader(file)
	groupByField := -1
	var groupByValues []string
	var metricNames []string
	var nonMetricNames []string
	for idx := 0; true; idx++ {
		var fields []string
		if fields, err = reader.Read(); err != nil {
			if err != io.EOF {
				return
			}
			err = nil
		}
		if fields == nil {
			// no more rows
			break
		}
		if idx == 0 {
			// headers
			for fIdx, field := range fields {
				if fIdx < idxFirstMetric {
					nonMetricNames = append(nonMetricNames, field)
				} else {
					metricNames = append(metricNames, field)
				}
			}
			continue
		}
		// Determine the scope and granularity of the captured data by looking
		// at the first row of values. If none of these are set, then it's
		// system scope and system granularity
		if idx == 1 {
			if fields[idxSocket] != "" {
				groupByField = idxSocket
			} else if fields[idxCPU] != "" {
				groupByField = idxCPU
			} else if fields[idxCgroup] != "" {
				groupByField = idxCgroup
			}
		}
		// Load row into a row structure
		var r row
		if r, err = newRow(fields, metricNames); err != nil {
			return
		}
		// put the row into the associated list based on groupByField
		if groupByField == -1 { // system scope/granularity
			if len(metrics) == 0 {
				metrics = append(metrics, metricsFromCSV{})
				metrics[0].names = metricNames
			}
			metrics[0].rows = append(metrics[0].rows, r)
		} else {
			groupByValue := fields[groupByField]
			var listIdx int
			if listIdx = slices.Index(groupByValues, groupByValue); listIdx == -1 {
				groupByValues = append(groupByValues, groupByValue)
				metrics = append(metrics, metricsFromCSV{})
				listIdx = len(metrics) - 1
				metrics[listIdx].names = metricNames
				if groupByField == idxSocket {
					metrics[listIdx].groupByField = nonMetricNames[idxSocket]
				} else if groupByField == idxCPU {
					metrics[listIdx].groupByField = nonMetricNames[idxCPU]
				} else if groupByField == idxCgroup {
					metrics[listIdx].groupByField = nonMetricNames[idxCgroup]
				}
				metrics[listIdx].groupByValue = groupByValue
			}
			metrics[listIdx].rows = append(metrics[listIdx].rows, r)
		}
	}
	return
}

// getStats - calculate summary stats (min, max, mean, stddev) for each metric
func (m *metricsFromCSV) getStats() (stats map[string]metricStats, err error) {
	stats = make(map[string]metricStats)
	for _, metricName := range m.names {
		min := math.NaN()
		max := math.NaN()
		mean := math.NaN()
		stddev := math.NaN()
		count := 0
		sum := 0.0
		for _, row := range m.rows {
			val := row.metrics[metricName]
			if math.IsNaN(val) || math.IsInf(val, 0) {
				continue
			}
			if math.IsNaN(min) { // min was initialized to NaN
				// first non-NaN value, so initialize
				min = math.MaxFloat64
				max = 0
				sum = 0
			}
			if val < min {
				min = val
			}
			if val > max {
				max = val
			}
			sum += val
			count++
		}
		// must be at least one valid value for this metric to calculate mean and standard deviation
		if count > 0 {
			mean = sum / float64(count)
			distanceSquaredSum := 0.0
			for _, row := range m.rows {
				val := row.metrics[metricName]
				if math.IsNaN(val) || math.IsInf(val, 0) {
					continue
				}
				distance := mean - val
				squared := distance * distance
				distanceSquaredSum += squared
			}
			stddev = math.Sqrt(distanceSquaredSum / float64(count))
		}
		stats[metricName] = metricStats{mean: mean, min: min, max: max, stddev: stddev}
	}
	return
}

// getHTML - generate a string containing HTML representing the metrics
func (m *metricsFromCSV) getHTML(metadata Metadata) (out string, err error) {
	var htmlTemplateBytes []byte
	if htmlTemplateBytes, err = resources.ReadFile("resources/base.html"); err != nil {
		slog.Error("failed to read base.html template", slog.String("error", err.Error()))
		return
	}
	templateVals, err := m.loadHTMLTemplateValues(metadata)
	if err != nil {
		slog.Error("failed to load template values", slog.String("error", err.Error()))
		return
	}
	fg := texttemplate.Must(texttemplate.New("metricsSummaryTemplate").Delims("<<", ">>").Parse(string(htmlTemplateBytes)))
	buf := new(bytes.Buffer)
	if err = fg.Execute(buf, templateVals); err != nil {
		slog.Error("failed to render metrics template", slog.String("error", err.Error()))
		return
	}
	return buf.String(), nil
}

func (m *metricsFromCSV) loadHTMLTemplateValues(metadata Metadata) (templateVals map[string]string, err error) {
	templateVals = make(map[string]string)
	var stats map[string]metricStats
	if stats, err = m.getStats(); err != nil {
		return
	}
	// hack to determine the architecture of the metrics source
	var archIndex int
	if _, ok := stats["Macro-ops Retired PTI"]; ok { // a metric that only exists in the AMD metric definitions
		archIndex = 1
	} else {
		archIndex = 0 // Intel
	}

	if _, ok := stats["Macro-ops Retired txn"]; ok { // a metric that only exists in the AMD metric definitions
		archIndex = 1
	}

	type tmplReplace struct {
		tmplVar     string
		metricNames []string // names per architecture, 0=Intel, 1=AMD
	}

	templateVals["TRANSACTIONS"] = "false" // no transactions for now

	// TMA Tab's pie chart
	// these are intended to be replaced with pie headers in html report
	templateNameReplace := []tmplReplace{
		{"TMA_FRONTEND", []string{"Frontend", "Frontend"}},
		{"TMA_FETCHLATENCY", []string{"Fetch Latency", "Latency"}},
		{"TMA_FETCHBANDWIDTH", []string{"Fetch Bandwidth", "Bandwidth"}},
		{"TMA_BADSPECULATION", []string{"Bad Speculation", "Bad Speculation"}},
		{"TMA_BRANCHMISPREDICTS", []string{"Branch Mispredicts", "Mispredicts"}},
		{"TMA_MACHINECLEARS", []string{"Machine Clears", "Pipeline Restarts"}},
		{"TMA_BACKEND", []string{"Backend", "Backend"}},
		{"TMA_CORE", []string{"Core", "CPU"}},
		{"TMA_MEMORY", []string{"Memory", "Memory"}},
		{"TMA_RETIRING", []string{"Retiring", "Retiring"}},
		{"TMA_LIGHTOPS", []string{"Light Operations", "Fastpath"}},
		{"TMA_HEAVYOPS", []string{"Heavy Operations", "Microcode"}},
	}
	// replace the template variables with the name header of the metric
	for _, tmpl := range templateNameReplace {
		var headerName string
		if len(tmpl.metricNames) > archIndex {
			headerName = tmpl.metricNames[archIndex]
		}
		templateVals[tmpl.tmplVar] = headerName
	}
	// TMA Tab's pie chart
	// these are intended to be replaced with the mean value of the metric
	templateReplace := []tmplReplace{
		{"FRONTEND", []string{"TMA_Frontend_Bound(%)", "Pipeline Utilization - Frontend Bound (%)"}},
		{"FETCHLATENCY", []string{"TMA_..Fetch_Latency(%)", "Pipeline Utilization - Frontend Bound - Latency (%)"}},
		{"FETCHBANDWIDTH", []string{"TMA_..Fetch_Bandwidth(%)", "Pipeline Utilization - Frontend Bound - Bandwidth (%)"}},
		{"BADSPECULATION", []string{"TMA_Bad_Speculation(%)", "Pipeline Utilization - Bad Speculation (%)"}},
		{"BRANCHMISPREDICTS", []string{"TMA_..Branch_Mispredicts(%)", "Pipeline Utilization - Bad Speculation - Mispredicts (%)"}},
		{"MACHINECLEARS", []string{"TMA_..Machine_Clears(%)", "Pipeline Utilization - Bad Speculation - Pipeline Restarts (%)"}},
		{"BACKEND", []string{"TMA_Backend_Bound(%)", "Pipeline Utilization - Backend Bound (%)"}},
		{"COREDATA", []string{"TMA_..Core_Bound(%)", "Pipeline Utilization - Backend Bound - CPU (%)"}},
		{"MEMORY", []string{"TMA_..Memory_Bound(%)", "Pipeline Utilization - Backend Bound - Memory (%)"}},
		{"RETIRING", []string{"TMA_Retiring(%)", "Pipeline Utilization - Retiring (%)"}},
		{"LIGHTOPS", []string{"TMA_..Light_Operations(%)", "Pipeline Utilization - Retiring - Fastpath (%)"}},
		{"HEAVYOPS", []string{"TMA_..Heavy_Operations(%)", "Pipeline Utilization - Retiring - Microcode (%)"}},
	}
	// replace the template variables with the mean value of the metric
	for _, tmpl := range templateReplace {
		// confirm that the metric name exists in the stats, otherwise set it to 0
		metricMean := 0.0
		if len(tmpl.metricNames) > archIndex {
			if _, ok := stats[tmpl.metricNames[archIndex]]; ok {
				metricMean = stats[tmpl.metricNames[archIndex]].mean
				if math.IsInf(metricMean, 0) || math.IsNaN(metricMean) || metricMean < 0 {
					metricMean = 0
				}
			}
		}
		templateVals[tmpl.tmplVar] = fmt.Sprintf("%f", metricMean)
	}
	// these get the series data for the graphs
	templateReplace = []tmplReplace{
		// TMAM Tab
		{"TMAFRONTEND", []string{"TMA_Frontend_Bound(%)", "Pipeline Utilization - Frontend Bound (%)"}},
		{"TMABACKEND", []string{"TMA_Backend_Bound(%)", "Pipeline Utilization - Backend Bound (%)"}},
		{"TMARETIRING", []string{"TMA_Retiring(%)", "Pipeline Utilization - Retiring (%)"}},
		{"TMABADSPECULATION", []string{"TMA_Bad_Speculation(%)", "Pipeline Utilization - Bad Speculation (%)"}},
		// CPU Tab
		{"CPUUTIL", []string{"CPU utilization %", "CPU utilization %"}},
		{"CPIDATA", []string{"CPI", "CPI"}},
		{"CPUFREQ", []string{"CPU operating frequency (in GHz)", "CPU operating frequency (in GHz)"}},
		// Memory Tab
		{"L1DATA", []string{"L1D MPI (includes data+rfo w/ prefetches)", ""}},
		{"L2DATA", []string{"L2 MPI (includes code+data+rfo w/ prefetches)", ""}},
		{"LLCDATA", []string{"LLC data read MPI (demand+prefetch)", ""}},
<<<<<<< HEAD
		{"READDATA", []string{"memory bandwidth read (MB/sec)", "Read Memory Bandwidth (MB/sec)"}},
		{"WRITEDATA", []string{"memory bandwidth write (MB/sec)", "Write Memory Bandwidth (MB/sec)"}},
		{"TOTALDATA", []string{"memory bandwidth total (MB/sec)", "Total Memory Bandwidth (MB/sec)"}},
=======
		{"READDATA", []string{"memory bandwidth read (MB/sec)", "Read Memory Bandwidth (MB/s)"}},
		{"WRITEDATA", []string{"memory bandwidth write (MB/sec)", "Write Memory Bandwidth (MB/s)"}},
		{"TOTALDATA", []string{"memory bandwidth total (MB/sec)", "Total Memory Bandwidth (MB/s)"}},
>>>>>>> f108d5b4
		{"REMOTENUMA", []string{"NUMA %_Reads addressed to remote DRAM", "Remote DRAM Reads %"}},
		// Power Tab
		{"PKGPOWER", []string{"package power (watts)", "package power (watts)"}},
		{"DRAMPOWER", []string{"DRAM power (watts)", ""}},
	}
	// replace the template variables with the series data
	for tIdx, tmpl := range templateReplace {
		var timeStamps []string
		var series [][]float64
		for rIdx, row := range m.rows {
			metricRowVal := row.metrics[tmpl.metricNames[archIndex]]
			if math.IsNaN(metricRowVal) || math.IsInf(metricRowVal, 0) || metricRowVal < 0 {
				metricRowVal = 0
			}
			series = append(series, []float64{float64(rIdx), metricRowVal})
			// format the UNIX timestamp as a local tz string
			ts := time.Unix(int64(row.timestamp), 0).Format("15:04:05")
			timeStamps = append(timeStamps, ts)
		}
		var seriesBytes []byte
		if seriesBytes, err = json.Marshal(series); err != nil {
			return
		}
		templateVals[tmpl.tmplVar] = string(seriesBytes)
		if tIdx == 0 {
			var timeStampsBytes []byte
			if timeStampsBytes, err = json.Marshal(timeStamps); err != nil {
				return
			}
			templateVals["TIMESTAMPS"] = string(timeStampsBytes)
		}
	}
	// All Metrics Tab
	var metricHTMLStats [][]string
	for _, name := range m.names {
		metricHTMLStats = append(metricHTMLStats, []string{
			name,
			fmt.Sprintf("%f", stats[name].mean),
			fmt.Sprintf("%f", stats[name].min),
			fmt.Sprintf("%f", stats[name].max),
			fmt.Sprintf("%f", stats[name].stddev),
		})
	}
	var jsonMetricsBytes []byte
	if jsonMetricsBytes, err = json.Marshal(metricHTMLStats); err != nil {
		return
	}
	jsonMetrics := string(jsonMetricsBytes)
	templateVals["ALLMETRICS"] = jsonMetrics
	// System Information Tab
	jsonMetadata, err := metadata.JSON()
	if err != nil {
		return
	}
	// remove PerfSupportedEvents from json
	re := regexp.MustCompile(`"PerfSupportedEvents":".*?",`)
	jsonMetadataNoPerfEvents := re.ReplaceAll(jsonMetadata, []byte(""))
	templateVals["METADATA"] = string(jsonMetadataNoPerfEvents)
	return
}

// getCSV - generate CSV string representing the summary statistics of the metrics
func (m *metricsFromCSV) getCSV(includeFieldNames bool) (out string, err error) {
	var stats map[string]metricStats
	if stats, err = m.getStats(); err != nil {
		return
	}
	if includeFieldNames {
		out = "metric,mean,min,max,stddev\n"
		if m.groupByField != "" {
			out = m.groupByField + "," + out
		}
	}
	for _, name := range m.names {
		if m.groupByValue == "" {
			out += fmt.Sprintf("%s,%f,%f,%f,%f\n", name, stats[name].mean, stats[name].min, stats[name].max, stats[name].stddev)
		} else {
			out += fmt.Sprintf("%s,%s,%f,%f,%f,%f\n", m.groupByValue, name, stats[name].mean, stats[name].min, stats[name].max, stats[name].stddev)
		}
	}
	return
}<|MERGE_RESOLUTION|>--- conflicted
+++ resolved
@@ -267,15 +267,9 @@
 	if stats, err = m.getStats(); err != nil {
 		return
 	}
-	// hack to determine the architecture of the metrics source
-	var archIndex int
-	if _, ok := stats["Macro-ops Retired PTI"]; ok { // a metric that only exists in the AMD metric definitions
-		archIndex = 1
-	} else {
-		archIndex = 0 // Intel
-	}
-
-	if _, ok := stats["Macro-ops Retired txn"]; ok { // a metric that only exists in the AMD metric definitions
+	//0 -> Intel, 1 -> AMD
+	archIndex := 0
+	if metadata.Vendor == "AuthenticAMD" {
 		archIndex = 1
 	}
 
@@ -355,15 +349,9 @@
 		{"L1DATA", []string{"L1D MPI (includes data+rfo w/ prefetches)", ""}},
 		{"L2DATA", []string{"L2 MPI (includes code+data+rfo w/ prefetches)", ""}},
 		{"LLCDATA", []string{"LLC data read MPI (demand+prefetch)", ""}},
-<<<<<<< HEAD
 		{"READDATA", []string{"memory bandwidth read (MB/sec)", "Read Memory Bandwidth (MB/sec)"}},
 		{"WRITEDATA", []string{"memory bandwidth write (MB/sec)", "Write Memory Bandwidth (MB/sec)"}},
 		{"TOTALDATA", []string{"memory bandwidth total (MB/sec)", "Total Memory Bandwidth (MB/sec)"}},
-=======
-		{"READDATA", []string{"memory bandwidth read (MB/sec)", "Read Memory Bandwidth (MB/s)"}},
-		{"WRITEDATA", []string{"memory bandwidth write (MB/sec)", "Write Memory Bandwidth (MB/s)"}},
-		{"TOTALDATA", []string{"memory bandwidth total (MB/sec)", "Total Memory Bandwidth (MB/s)"}},
->>>>>>> f108d5b4
 		{"REMOTENUMA", []string{"NUMA %_Reads addressed to remote DRAM", "Remote DRAM Reads %"}},
 		// Power Tab
 		{"PKGPOWER", []string{"package power (watts)", "package power (watts)"}},
