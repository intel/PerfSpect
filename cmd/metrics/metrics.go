--- conflicted
+++ resolved
@@ -1446,15 +1446,9 @@
 			select {
 			case <-t1.C: // waits for timer to expire
 			case <-stopAnonymousFuncChannel: // wait for signal to exit the goroutine
-<<<<<<< HEAD
 				stop = true // exit the loop
 			}
 			if !stop && len(outputLines) != 0 {
-=======
-				stop = true // exit the loop, but still process the last set of events (if any)
-			}
-			if len(outputLines) != 0 {
->>>>>>> 757f2f4f
 				// process the events
 				var metricFrames []MetricFrame
 				if metricFrames, frameTimestamp, err = ProcessEvents(outputLines, eventGroupDefinitions, metricDefinitions, processes, frameTimestamp, metadata); err != nil {
@@ -1462,13 +1456,6 @@
 					outputLines = [][]byte{} // empty it
 					continue
 				}
-<<<<<<< HEAD
-				for i := range metricFrames {
-					frameCount += 1
-					metricFrames[i].FrameCount = frameCount
-				}
-=======
->>>>>>> 757f2f4f
 				// send the metrics frames out to be printed
 				frameChannel <- metricFrames
 				// write the events to a file
@@ -1483,7 +1470,6 @@
 				outputLines = [][]byte{}
 			}
 			// for cgroup scope, terminate perf if timeout is reached
-<<<<<<< HEAD
 			if flagScope == scopeCgroup {
 				if stop || (cgroupTimeout != 0 && int(time.Since(startPerfTimestamp).Seconds()) > cgroupTimeout) {
 					err = localCommand.Process.Signal(os.Interrupt)
@@ -1491,13 +1477,6 @@
 						err = fmt.Errorf("failed to terminate perf: %v", err)
 						slog.Error(err.Error())
 					}
-=======
-			if flagScope == scopeCgroup && cgroupTimeout != 0 && int(time.Since(startPerfTimestamp).Seconds()) > cgroupTimeout {
-				err = localCommand.Process.Signal(os.Interrupt)
-				if err != nil {
-					err = fmt.Errorf("failed to terminate perf: %v", err)
-					slog.Error(err.Error())
->>>>>>> 757f2f4f
 				}
 			}
 			if stop {
