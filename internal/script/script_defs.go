package script

import (
	"bytes"
	"fmt"
	"strings"
	texttemplate "text/template"
)

// Copyright (C) 2021-2024 Intel Corporation
// SPDX-License-Identifier: BSD-3-Clause

// script_defs.go defines the bash scripts that are used to collect information from target systems

type ScriptDefinition struct {
	Name           string   // just a name
	ScriptTemplate string   // the bash script that will be run
	Architectures  []string // architectures, i.e., x86_64, arm64. If empty, it will run on all architectures.
	Families       []string // families, e.g., 6, 7. If empty, it will run on all families.
	Models         []string // models, e.g., 62, 63. If empty, it will run on all models.
	Lkms           []string // loadable kernel modules
	Depends        []string // binary dependencies that must be available for the script to run
	Superuser      bool     // requires sudo or root
	Sequential     bool     // run script sequentially (not at the same time as others)
	NeedsKill      bool     // process/script needs to be killed after run without a duration specified, i.e., it doesn't stop through SIGINT
}

const (
	HostnameScriptName                          = "hostname"
	DateScriptName                              = "date"
	DmidecodeScriptName                         = "dmidecode"
	LscpuScriptName                             = "lscpu"
	LspciBitsScriptName                         = "lspci bits"
	LspciDevicesScriptName                      = "lspci devices"
	LspciVmmScriptName                          = "lspci vmm"
	UnameScriptName                             = "uname"
	ProcCmdlineScriptName                       = "proc cmdline"
	ProcCpuinfoScriptName                       = "proc cpuinfo"
	EtcReleaseScriptName                        = "etc release"
	GccVersionScriptName                        = "gcc version"
	BinutilsVersionScriptName                   = "binutils version"
	GlibcVersionScriptName                      = "glibc version"
	PythonVersionScriptName                     = "python version"
	Python3VersionScriptName                    = "python3 version"
	JavaVersionScriptName                       = "java version"
	OpensslVersionScriptName                    = "openssl version"
	CpuidScriptName                             = "cpuid"
	BaseFrequencyScriptName                     = "base frequency"
	MaximumFrequencyScriptName                  = "maximum frequency"
	ScalingDriverScriptName                     = "scaling driver"
	ScalingGovernorScriptName                   = "scaling governor"
	MaxCStateScriptName                         = "max c-state"
	CstatesScriptName                           = "c-states"
	SpecTurboFrequenciesScriptName              = "spec turbo frequencies"
	SpecTurboCoresScriptName                    = "spec turbo cores"
	PPINName                                    = "ppin"
	PrefetchControlName                         = "prefetch control"
	PrefetchersName                             = "prefetchers"
	L3WaySizeName                               = "l3 way size"
	PackagePowerLimitName                       = "package power limit"
	EpbScriptName                               = "energy performance bias"
	EppScriptName                               = "energy performance preference"
	EppValidScriptName                          = "epp valid"
	EppPackageControlScriptName                 = "epp package control"
	EppPackageScriptName                        = "energy performance preference package"
	IaaDevicesScriptName                        = "iaa devices"
	DsaDevicesScriptName                        = "dsa devices"
	LshwScriptName                              = "lshw"
	MemoryBandwidthAndLatencyScriptName         = "memory bandwidth and latency"
	NumaBandwidthScriptName                     = "numa bandwidth"
	CpuSpeedScriptName                          = "cpu speed"
	TurboFrequenciesScriptName                  = "turbo frequencies"
	TurboFrequencyPowerAndTemperatureScriptName = "turbo frequency power and temperature"
	IdlePowerScriptName                         = "idle power"
	StoragePerfScriptName                       = "storage perf"
	MpstatScriptName                            = "mpstat"
	IostatScriptName                            = "iostat"
	SarMemoryScriptName                         = "sar-memory"
	SarNetworkScriptName                        = "sar-network"
	TurbostatScriptName                         = "turbostat"
	UncoreMaxFromMSRScriptName                  = "uncore max from msr"
	UncoreMinFromMSRScriptName                  = "uncore min from msr"
	UncoreMaxFromTPMIScriptName                 = "uncore max from tpmi"
	UncoreMinFromTPMIScriptName                 = "uncore min from tpmi"
	UncoreDieTypesFromTPMIScriptName            = "uncore die types from tpmi"
	ElcScriptName                               = "efficiency latency control"
	SstTfHighPriorityCoreFrequenciesScriptName  = "sst tf high priority core frequencies"
	SstTfLowPriorityCoreFrequenciesScriptName   = "sst tf low priority core frequencies"
	ChaCountScriptName                          = "cha count"
	MeminfoScriptName                           = "meminfo"
	TransparentHugePagesScriptName              = "transparent huge pages"
	NumaBalancingScriptName                     = "numa balancing"
	NicInfoScriptName                           = "nic info"
	DiskInfoScriptName                          = "disk info"
	HdparmScriptName                            = "hdparm"
	DfScriptName                                = "df"
	FindMntScriptName                           = "findmnt"
	CveScriptName                               = "cve"
	ProcessListScriptName                       = "process list"
	IpmitoolSensorsScriptName                   = "ipmitool sensors"
	IpmitoolChassisScriptName                   = "ipmitool chassis"
	IpmitoolEventsScriptName                    = "ipmitool events"
	IpmitoolEventTimeScriptName                 = "ipmitool event time"
	KernelLogScriptName                         = "kernel log"
	PMUDriverVersionScriptName                  = "pmu driver version"
	PMUBusyScriptName                           = "pmu busy"
	ProfileJavaScriptName                       = "profile java"
	ProfileSystemScriptName                     = "profile system"
	ProfileKernelLockScriptName                 = "profile kernel lock"
	GaudiInfoScriptName                         = "gaudi info"
	GaudiFirmwareScriptName                     = "gaudi firmware"
	GaudiNumaScriptName                         = "gaudi numa"
	InstructionMixScriptName                    = "instruction mix"
	GaudiStatsScriptName                        = "gaudi stats"
)

const (
	x86_64 = "x86_64"
)

// GetScriptByName returns the script definition with the given name. It will panic if the script is not found.
func GetScriptByName(name string) ScriptDefinition {
	return GetParameterizedScriptByName(name, ScriptParams{})
}

type ScriptParams struct {
	Duration   int
	Interval   int
	Frequency  int
	StorageDir string
	PID        int
	Filter     []string
}

type ScriptTemplateParams struct {
	Duration   string
	Interval   string
	Frequency  string
	StorageDir string
	PID        string
	Filter     string
	ScriptName string
}

// GetParameterizedScriptByName returns the script definition with the given name. It will panic if the script is not found.
func GetParameterizedScriptByName(name string, params ScriptParams) ScriptDefinition {
	// if the script doesn't exist, panic
	if _, ok := scripts[name]; !ok {
		panic("script not found: " + name)
	}
	// convert ScriptParams to ScriptTemplateParams
	templateParams := ScriptTemplateParams{
		Duration:   fmt.Sprintf("%d", params.Duration),
		Interval:   fmt.Sprintf("%d", params.Interval),
		Frequency:  fmt.Sprintf("%d", params.Frequency),
		StorageDir: params.StorageDir,
		PID:        fmt.Sprintf("%d", params.PID),
		Filter:     strings.Join(params.Filter, " "),
		ScriptName: sanitizeScriptName(name),
	}
	scriptTemplate := texttemplate.Must(texttemplate.New("scriptTemplate").Parse(scripts[name].ScriptTemplate))
	buf := new(bytes.Buffer)
	err := scriptTemplate.Execute(buf, templateParams)
	if err != nil {
		panic(err)
	}
	ScriptDefinition := scripts[name]
	ScriptDefinition.ScriptTemplate = buf.String()
	return ScriptDefinition
}

// script definitions
var scripts = map[string]ScriptDefinition{
	// configuration scripts
	HostnameScriptName: {
		Name:           HostnameScriptName,
		ScriptTemplate: "hostname",
	},
	DateScriptName: {
		Name:           DateScriptName,
		ScriptTemplate: "date",
	},
	DmidecodeScriptName: {
		Name:           DmidecodeScriptName,
		ScriptTemplate: "dmidecode",
		Superuser:      true,
		Depends:        []string{"dmidecode"},
	},
	LscpuScriptName: {
		Name:           LscpuScriptName,
		ScriptTemplate: "lscpu",
	},
	LspciBitsScriptName: {
		Name:           LspciBitsScriptName,
		ScriptTemplate: `lspci -s $(lspci | grep 325b | awk 'NR==1{{"{"}}print $1{{"}"}}') -xxx |  awk '$1 ~ /^90/{{"{"}}print $9 $8 $7 $6; exit{{"}"}}'`,
		Families:       []string{"6"},                 // Intel
		Models:         []string{"143", "207", "173"}, // SPR, EMR, GNR
		Superuser:      true,
		Depends:        []string{"lspci"},
	},
	LspciDevicesScriptName: {
		Name:           LspciDevicesScriptName,
		ScriptTemplate: "lspci -d 8086:3258 | wc -l",
		Families:       []string{"6"},                 // Intel
		Models:         []string{"143", "207", "173"}, // SPR, EMR, GNR
		Depends:        []string{"lspci"},
	},
	LspciVmmScriptName: {
		Name:           LspciVmmScriptName,
		ScriptTemplate: "lspci -vmm",
		Depends:        []string{"lspci"},
	},
	UnameScriptName: {
		Name:           UnameScriptName,
		ScriptTemplate: "uname -a",
	},
	ProcCmdlineScriptName: {
		Name:           ProcCmdlineScriptName,
		ScriptTemplate: "cat /proc/cmdline",
	},
	ProcCpuinfoScriptName: {
		Name:           ProcCpuinfoScriptName,
		ScriptTemplate: "cat /proc/cpuinfo",
	},
	EtcReleaseScriptName: {
		Name:           EtcReleaseScriptName,
		ScriptTemplate: "cat /etc/*-release",
	},
	GccVersionScriptName: {
		Name:           GccVersionScriptName,
		ScriptTemplate: "gcc --version",
	},
	BinutilsVersionScriptName: {
		Name:           BinutilsVersionScriptName,
		ScriptTemplate: "ld -v",
	},
	GlibcVersionScriptName: {
		Name:           GlibcVersionScriptName,
		ScriptTemplate: "ldd --version",
	},
	PythonVersionScriptName: {
		Name:           PythonVersionScriptName,
		ScriptTemplate: "python --version 2>&1",
	},
	Python3VersionScriptName: {
		Name:           Python3VersionScriptName,
		ScriptTemplate: "python3 --version",
	},
	JavaVersionScriptName: {
		Name:           JavaVersionScriptName,
		ScriptTemplate: "java -version 2>&1",
	},
	OpensslVersionScriptName: {
		Name:           OpensslVersionScriptName,
		ScriptTemplate: "openssl version",
	},
	CpuidScriptName: {
		Name:           CpuidScriptName,
		ScriptTemplate: "cpuid -1",
		Lkms:           []string{"cpuid"},
		Depends:        []string{"cpuid"},
		Superuser:      true,
	},
	BaseFrequencyScriptName: {
		Name:           BaseFrequencyScriptName,
		ScriptTemplate: "cat /sys/devices/system/cpu/cpu0/cpufreq/base_frequency",
	},
	MaximumFrequencyScriptName: {
		Name:           MaximumFrequencyScriptName,
		ScriptTemplate: "cat /sys/devices/system/cpu/cpu0/cpufreq/cpuinfo_max_freq",
	},
	ScalingDriverScriptName: {
		Name:           ScalingDriverScriptName,
		ScriptTemplate: "cat /sys/devices/system/cpu/cpu0/cpufreq/scaling_driver",
	},
	ScalingGovernorScriptName: {
		Name:           ScalingGovernorScriptName,
		ScriptTemplate: "cat /sys/devices/system/cpu/cpu0/cpufreq/scaling_governor",
	},
	MaxCStateScriptName: {
		Name:           MaxCStateScriptName,
		ScriptTemplate: "cat /sys/module/intel_idle/parameters/max_cstate",
	},
	CstatesScriptName: {
		Name: CstatesScriptName,
		ScriptTemplate: `# Directory where C-state information is stored
cstate_dir="/sys/devices/system/cpu/cpu0/cpuidle"

# Check if the directory exists
if [ -d "$cstate_dir" ]; then
	for state in "$cstate_dir"/state*; do
		name=$(cat "$state/name")
		disable=$(cat "$state/disable")
		if [ "$disable" -eq 0 ]; then
			status="Enabled"
		else
			status="Disabled"
		fi
		echo "$name,$status"
	done
else
	echo "C-state directory not found."
fi`,
	},
	SpecTurboCoresScriptName: {
		Name: SpecTurboCoresScriptName,
		ScriptTemplate: `# if SST-TF is supported and enabled, then the MSR values are not valid
supported=$(pcm-tpmi 5 0xF8 -d -b 12:12 -i 0 -e 0 | tail -n 2 | head -n 1 | awk '{print $5}')
if [ "$supported" -eq 1 ]; then
	enabled=$(pcm-tpmi 5 0x78 -d -b 9:9 -i 0 -e 0 | tail -n 2 | head -n 1 | awk '{print $5}')
	if [ "$enabled" -eq 1 ]; then
		exit 0
	fi
fi
rdmsr 0x1ae # MSR_TURBO_GROUP_CORE_CNT: Group Size of Active Cores for Turbo Mode Operation
`,
		Architectures: []string{x86_64},
		Families:      []string{"6"}, // Intel
		Lkms:          []string{"msr"},
		Depends:       []string{"rdmsr", "pcm-tpmi"},
		Superuser:     true,
	},
	SpecTurboFrequenciesScriptName: {
		Name: SpecTurboFrequenciesScriptName,
		ScriptTemplate: `# if SST-TF is supported and enabled, then the MSR values are not valid
supported=$(pcm-tpmi 5 0xF8 -d -b 12:12 -i 0 -e 0 | tail -n 2 | head -n 1 | awk '{print $5}')
if [ "$supported" -eq 1 ]; then
	enabled=$(pcm-tpmi 5 0x78 -d -b 9:9 -i 0 -e 0 | tail -n 2 | head -n 1 | awk '{print $5}')
	if [ "$enabled" -eq 1 ]; then
		exit 0
	fi
fi
rdmsr 0x1ad # MSR_TURBO_RATIO_LIMIT: Maximum Ratio Limit of Turbo Mode
`,
		Architectures: []string{x86_64},
		Families:      []string{"6"}, // Intel
		Lkms:          []string{"msr"},
		Depends:       []string{"rdmsr", "pcm-tpmi"},
		Superuser:     true,
	},
	PPINName: {
		Name:           PPINName,
		ScriptTemplate: "rdmsr -a 0x4f", // MSR_PPIN: Protected Processor Inventory Number
		Architectures:  []string{x86_64},
		Families:       []string{"6"}, // Intel
		Lkms:           []string{"msr"},
		Depends:        []string{"rdmsr"},
		Superuser:      true,
	},
	PrefetchControlName: {
		Name:           PrefetchControlName,
		ScriptTemplate: "rdmsr -f 7:0 0x1a4", // MSR_PREFETCH_CONTROL: L2, DCU, and AMP Prefetchers enabled/disabled
		Architectures:  []string{x86_64},
		Families:       []string{"6"}, // Intel
		Lkms:           []string{"msr"},
		Depends:        []string{"rdmsr"},
		Superuser:      true,
	},
	PrefetchersName: {
		Name:           PrefetchersName,
		ScriptTemplate: "rdmsr 0x6d", // TODO: get name, used to read prefetchers
		Architectures:  []string{x86_64},
		Families:       []string{"6"}, // Intel
		Lkms:           []string{"msr"},
		Depends:        []string{"rdmsr"},
		Superuser:      true,
	},
	L3WaySizeName: {
		Name:           L3WaySizeName,
		ScriptTemplate: "rdmsr 0xc90", // TODO: get name, used to read l3 size
		Architectures:  []string{x86_64},
		Families:       []string{"6"}, // Intel
		Lkms:           []string{"msr"},
		Depends:        []string{"rdmsr"},
		Superuser:      true,
	},
	PackagePowerLimitName: {
		Name:           PackagePowerLimitName,
		ScriptTemplate: "rdmsr -f 14:0 0x610", // MSR_PKG_POWER_LIMIT: Package limit in bits 14:0
		Architectures:  []string{x86_64},
		Families:       []string{"6"}, // Intel
		Lkms:           []string{"msr"},
		Depends:        []string{"rdmsr"},
		Superuser:      true,
	},
	EpbScriptName: {
		Name:           EpbScriptName,
		ScriptTemplate: "rdmsr -a -f 3:0 0x1B0", // IA32_ENERGY_PERF_BIAS: Energy Performance Bias Hint (0 is highest perf, 15 is highest energy saving)
		Architectures:  []string{x86_64},
		Families:       []string{"6"}, // Intel
		Lkms:           []string{"msr"},
		Depends:        []string{"rdmsr"},
		Superuser:      true,
	},
	EppValidScriptName: {
		Name:           EppValidScriptName,
		ScriptTemplate: "rdmsr -a -f 60:60 0x774", // IA32_HWP_REQUEST: Energy Performance Preference, bit 60 indicates if per-cpu EPP is valid
		Architectures:  []string{x86_64},
		Families:       []string{"6"}, // Intel
		Lkms:           []string{"msr"},
		Depends:        []string{"rdmsr"},
		Superuser:      true,
	},
	EppPackageControlScriptName: {
		Name:           EppPackageControlScriptName,
		ScriptTemplate: "rdmsr -a -f 42:42 0x774", // IA32_HWP_REQUEST: Energy Performance Preference, bit 42 indicates if package control is enabled
		Architectures:  []string{x86_64},
		Families:       []string{"6"}, // Intel
		Lkms:           []string{"msr"},
		Depends:        []string{"rdmsr"},
		Superuser:      true,
	},
	EppScriptName: {
		Name:           EppScriptName,
		ScriptTemplate: "rdmsr -a -f 31:24 0x774", // IA32_HWP_REQUEST: Energy Performance Preference, bits 24-31 (0 is highest perf, 255 is highest energy saving)
		Architectures:  []string{x86_64},
		Families:       []string{"6"}, // Intel
		Lkms:           []string{"msr"},
		Depends:        []string{"rdmsr"},
		Superuser:      true,
	},
	EppPackageScriptName: {
		Name:           EppPackageScriptName,
		ScriptTemplate: "rdmsr -f 31:24 0x772", // IA32_HWP_REQUEST_PKG: Energy Performance Preference, bits 24-31 (0 is highest perf, 255 is highest energy saving)
		Architectures:  []string{x86_64},
		Families:       []string{"6"}, // Intel
		Lkms:           []string{"msr"},
		Depends:        []string{"rdmsr"},
		Superuser:      true,
	},
	UncoreMaxFromMSRScriptName: {
		Name:           UncoreMaxFromMSRScriptName,
		ScriptTemplate: "rdmsr -f 6:0 0x620", // MSR_UNCORE_RATIO_LIMIT: MAX_RATIO in bits 6:0
		Architectures:  []string{x86_64},
		Families:       []string{"6"}, // Intel
		Lkms:           []string{"msr"},
		Depends:        []string{"rdmsr"},
		Superuser:      true,
	},
	UncoreMinFromMSRScriptName: {
		Name:           UncoreMinFromMSRScriptName,
		ScriptTemplate: "rdmsr -f 14:8 0x620", // MSR_UNCORE_RATIO_LIMIT: MAX_RATIO in bits 14:8
		Architectures:  []string{x86_64},
		Families:       []string{"6"}, // Intel
		Lkms:           []string{"msr"},
		Depends:        []string{"rdmsr"},
		Superuser:      true,
	},
	UncoreMaxFromTPMIScriptName: {
		Name:           UncoreMaxFromTPMIScriptName,
		ScriptTemplate: "pcm-tpmi 2 0x18 -d -b 8:14",
		Architectures:  []string{x86_64},
		Families:       []string{"6"},          // Intel
		Models:         []string{"173", "175"}, // GNR, SRF
		Depends:        []string{"pcm-tpmi"},
		Superuser:      true,
	},
	UncoreMinFromTPMIScriptName: {
		Name:           UncoreMinFromTPMIScriptName,
		ScriptTemplate: "pcm-tpmi 2 0x18 -d -b 15:21",
		Architectures:  []string{x86_64},
		Families:       []string{"6"},          // Intel
		Models:         []string{"173", "175"}, // GNR, SRF
		Depends:        []string{"pcm-tpmi"},
		Superuser:      true,
	},
	UncoreDieTypesFromTPMIScriptName: {
		Name:           UncoreDieTypesFromTPMIScriptName,
		ScriptTemplate: "pcm-tpmi 2 0x10 -d -b 26:26",
		Architectures:  []string{x86_64},
		Families:       []string{"6"},          // Intel
		Models:         []string{"173", "175"}, // GNR, SRF
		Depends:        []string{"pcm-tpmi"},
		Superuser:      true,
	},
	ElcScriptName: {
		Name: ElcScriptName,
		ScriptTemplate: `
# Script derived from bhs-power-mode script in Intel PCM repository
# Run the pcm-tpmi command to determine I/O and compute dies
output=$(pcm-tpmi 2 0x10 -d -b 26:26)

# Parse the output to build lists of I/O and compute dies
io_dies=()
compute_dies=()
declare -A die_types
while read -r line; do
	if [[ $line == *"instance 0"* ]]; then
		die=$(echo "$line" | grep -oP 'entry \K[0-9]+')
		if [[ $line == *"value 1"* ]]; then
			die_types[$die]="IO"
	io_dies+=("$die")
		elif [[ $line == *"value 0"* ]]; then
			die_types[$die]="Compute"
	compute_dies+=("$die")
		fi
	fi
done <<< "$output"

# Function to extract and calculate metrics from the value
extract_and_print_metrics() {
	local value=$1
	local socket_id=$2
	local die=$3
	local die_type=${die_types[$die]}

	# Extract bits and calculate metrics
	local min_ratio=$(( (value >> 15) & 0x7F ))
	local max_ratio=$(( (value >> 8) & 0x7F ))
	local eff_latency_ctrl_ratio=$(( (value >> 22) & 0x7F ))
	local eff_latency_ctrl_low_threshold=$(( (value >> 32) & 0x7F ))
	local eff_latency_ctrl_high_threshold=$(( (value >> 40) & 0x7F ))
	local eff_latency_ctrl_high_threshold_enable=$(( (value >> 39) & 0x1 ))

	# Convert to MHz or percentage
	min_ratio=$(( min_ratio * 100 ))
	max_ratio=$(( max_ratio * 100 ))
	eff_latency_ctrl_ratio=$(( eff_latency_ctrl_ratio * 100 ))
	eff_latency_ctrl_low_threshold=$(( (eff_latency_ctrl_low_threshold * 100) / 127 ))
	eff_latency_ctrl_high_threshold=$(( (eff_latency_ctrl_high_threshold * 100) / 127 ))

	# Print metrics
	echo -n "$socket_id,$die,$die_type,$min_ratio,$max_ratio,$eff_latency_ctrl_ratio,"
	echo "$eff_latency_ctrl_low_threshold,$eff_latency_ctrl_high_threshold,$eff_latency_ctrl_high_threshold_enable"
}

# Print CSV header
echo "Socket,Die,Type,Min Ratio (MHz),Max Ratio (MHz),ELC Ratio (MHz),ELC Low Threshold (%),ELC High Threshold (%),ELC High Threshold Enable"

# Iterate over all dies and run pcm-tpmi for each to get the metrics
for die in "${!die_types[@]}"; do
	output=$(pcm-tpmi 2 0x18 -d -e "$die")

	# Parse the output and extract metrics for each socket
	while read -r line; do
		if [[ $line == *"Read value"* ]]; then
			value=$(echo "$line" | grep -oP 'value \K[0-9]+')
			socket_id=$(echo "$line" | grep -oP 'instance \K[0-9]+')
			extract_and_print_metrics "$value" "$socket_id" "$die"
		fi
	done <<< "$output"
done
			`,
		Architectures: []string{x86_64},
		Families:      []string{"6"},          // Intel
		Models:        []string{"173", "175"}, // GNR, SRF
		Depends:       []string{"pcm-tpmi"},
		Superuser:     true,
	},
	SstTfHighPriorityCoreFrequenciesScriptName: {
		Name: SstTfHighPriorityCoreFrequenciesScriptName,
		ScriptTemplate: `# Is SST-TF supported?
supported=$(pcm-tpmi 5 0xF8 -d -b 12:12 -i 0 -e 0 | tail -n 2 | head -n 1 | awk '{print $5}')
if [ "$supported" -eq 0 ]; then
	echo "SST-TF is not supported"
	exit 0
fi
# Is SST-TF enabled?
enabled=$(pcm-tpmi 5 0x78 -d -b 9:9 -i 0 -e 0 | tail -n 2 | head -n 1 | awk '{print $5}')
if [ "$enabled" -eq 0 ]; then
	echo "SST-TF is not enabled"
	exit 0
fi
echo "bucket,cores,AVX,AVX2,AVX-512,AVX-512 heavy,AMX"
# up to 5 buckets
for ((i=0; i<5; i++))
do
	# Get the # of cores in this bucket
	bithigh=$((i*8+7))
	bitlow=$((i*8))
	numcores=$(pcm-tpmi 5 0x100 -d -b $bithigh:$bitlow -i 0 -e 0 | tail -n 2 | head -n 1 | awk '{print $5}')
	# if the number of cores is 0, skip this bucket
	if [ "$numcores" -eq 0 ]; then
		continue
	fi
	echo -n "$i,$numcores,"
	# Get the frequencies for this bucket
	bithigh=$((i*8+7)) # 8 bits per frequency
	bitlow=$((i*8))
	# 5 isa frequencies per bucket (AVX, AVX2, AVX-512, AVX-512 heavy, AMX)
	for((j=0; j<5; j++))
	do
		offset=$((j*8 + 264)) // 264 is 0x108 (SST_TF_INFO_2) AVX
		freq=$(pcm-tpmi 5 $offset -d -b $bithigh:$bitlow -i 0 -e 0 | tail -n 2 | head -n 1 | awk '{print $5}')
		echo -n "$freq"
		if [ $j -lt 4 ]; then
			echo -n ","
		fi
	done
	echo "" # finish the line
done
`,
		Architectures: []string{x86_64},
		Families:      []string{"6"},   // Intel
		Models:        []string{"173"}, // GNR
		Depends:       []string{"pcm-tpmi"},
		Superuser:     true,
	},
	SstTfLowPriorityCoreFrequenciesScriptName: {
		Name: SstTfLowPriorityCoreFrequenciesScriptName,
		ScriptTemplate: `# Is SST-TF supported?
supported=$(pcm-tpmi 5 0xF8 -d -b 12:12 -i 0 -e 0 | tail -n 2 | head -n 1 | awk '{print $5}')
if [ "$supported" -eq 0 ]; then
	echo "SST-TF is not supported"
	exit 0
fi
# Is SST-TF enabled?
enabled=$(pcm-tpmi 5 0x78 -d -b 9:9 -i 0 -e 0 | tail -n 2 | head -n 1 | awk '{print $5}')
if [ "$enabled" -eq 0 ]; then
	echo "SST-TF is not enabled"
	exit 0
fi
echo "AVX,AVX2,AVX-512,AVX-512 heavy,AMX"
# Get the low priority core clip ratios (frequencies)
for((j=0; j<5; j++))
do
	bithigh=$((j*8+23))
	bitlow=$((j*8+16))
	freq=$(pcm-tpmi 5 0xF8 -d -b $bithigh:$bitlow -i 0 -e 0 | tail -n 2 | head -n 1 | awk '{print $5}')
	echo -n "$freq"
	if [ $j -ne 4 ]; then
		echo -n ","
	fi
done
echo "" # finish the line
`,
		Architectures: []string{x86_64},
		Families:      []string{"6"},   // Intel
		Models:        []string{"173"}, // GNR
		Depends:       []string{"pcm-tpmi"},
		Superuser:     true,
	},
	ChaCountScriptName: {
		Name: ChaCountScriptName,
		ScriptTemplate: `rdmsr 0x396
rdmsr 0x702
rdmsr 0x2FFE`, // uncore client cha count, uncore cha count, uncore cha count spr
		Architectures: []string{x86_64},
		Families:      []string{"6"}, // Intel
		Lkms:          []string{"msr"},
		Depends:       []string{"rdmsr"},
		Superuser:     true,
	},
	IaaDevicesScriptName: {
		Name:           IaaDevicesScriptName,
		ScriptTemplate: "ls -1 /dev/iax",
	},
	DsaDevicesScriptName: {
		Name:           DsaDevicesScriptName,
		ScriptTemplate: "ls -1 /dev/dsa",
	},
	LshwScriptName: {
		Name:           LshwScriptName,
		ScriptTemplate: "timeout 30 lshw -businfo -numeric",
		Depends:        []string{"lshw"},
		Superuser:      true,
	},
	MeminfoScriptName: {
		Name:           MeminfoScriptName,
		ScriptTemplate: "cat /proc/meminfo",
	},
	TransparentHugePagesScriptName: {
		Name:           TransparentHugePagesScriptName,
		ScriptTemplate: "cat /sys/kernel/mm/transparent_hugepage/enabled",
	},
	NumaBalancingScriptName: {
		Name:           NumaBalancingScriptName,
		ScriptTemplate: "cat /proc/sys/kernel/numa_balancing",
	},
	NicInfoScriptName: {
		Name: NicInfoScriptName,
		ScriptTemplate: `timeout 30 lshw -businfo -numeric | grep -E "^(pci|usb).*? \S+\s+network\s+\S.*?" \
| while read -r a ifc c ; do
	ethtool "$ifc"
	ethtool -i "$ifc"
	echo -n "MAC Address: "
	cat /sys/class/net/"$ifc"/address
	echo -n "NUMA Node: "
	cat /sys/class/net/"$ifc"/device/numa_node
	echo -n "CPU Affinity: "
	intlist=$( grep -e "$ifc" /proc/interrupts | cut -d':' -f1 | sed -e 's/^[[:space:]]*//' )
	for int in $intlist; do
		cpu=$( cat /proc/irq/"$int"/smp_affinity_list )
		printf "%s:%s;" "$int" "$cpu"
	done
	printf "\n"
	echo -n "IRQ Balance: "
	pgrep irqbalance >/dev/null && echo "Enabled" || echo "Disabled"
done
	`,
		Depends:   []string{"lshw"},
		Superuser: true,
	},
	DiskInfoScriptName: {
		Name: DiskInfoScriptName,
		ScriptTemplate: `echo "NAME|MODEL|SIZE|MOUNTPOINT|FSTYPE|RQ-SIZE|MIN-IO|FIRMWARE|ADDR|NUMA|LINKSPEED|LINKWIDTH|MAXLINKSPEED|MAXLINKWIDTH"
lsblk -r -o NAME,MODEL,SIZE,MOUNTPOINT,FSTYPE,RQ-SIZE,MIN-IO -e7 -e1 \
| cut -d' ' -f1,2,3,4,5,6,7 --output-delimiter='|' \
| while IFS='|' read -r name model size mountpoint fstype rqsize minio ;
do
	# skip the lsblk output header
	if [ "$name" = "NAME" ] ; then
		continue
	fi
	fw=""
	addr=""
	numa=""
	curlinkspeed=""
	curlinkwidth=""
	maxlinkspeed=""
	maxlinkwidth=""
	# replace \x20 with space in model
	model=${model//\\x20/ }
	# if name refers to an NVMe device e.g, nvme0n1 - nvme99n99
	if [[ $name =~ ^(nvme[0-9]+)n[0-9]+$ ]]; then
		# get the name without the namespace
		nvme=${BASH_REMATCH[1]}
		if [ -f /sys/block/"$name"/device/firmware_rev ] ; then
			fw=$( cat /sys/block/"$name"/device/firmware_rev )
		fi
		if [ -f /sys/block/"$name"/device/address ] ; then
			addr=$( cat /sys/block/"$name"/device/address )
		fi
		if [ -d "/sys/block/$name/device/${nvme}" ]; then
			numa=$( cat /sys/block/"$name"/device/"${nvme}"/numa_node )
			curlinkspeed=$( cat /sys/block/"$name"/device/"${nvme}"/device/current_link_speed )
			curlinkwidth=$( cat /sys/block/"$name"/device/"${nvme}"/device/current_link_width )
			maxlinkspeed=$( cat /sys/block/"$name"/device/"${nvme}"/device/max_link_speed )
			maxlinkwidth=$( cat /sys/block/"$name"/device/"${nvme}"/device/max_link_width )
		elif [ -d "/sys/block/$name/device/device" ]; then
			numa=$( cat /sys/block/"$name"/device/device/numa_node )
			curlinkspeed=$( cat /sys/block/"$name"/device/device/current_link_speed )
			curlinkwidth=$( cat /sys/block/"$name"/device/device/current_link_width )
			maxlinkspeed=$( cat /sys/block/"$name"/device/device/max_link_speed )
			maxlinkwidth=$( cat /sys/block/"$name"/device/device/max_link_width )
		fi
	fi
	echo "$name|$model|$size|$mountpoint|$fstype|$rqsize|$minio|$fw|$addr|$numa|$curlinkspeed|$curlinkwidth|$maxlinkspeed|$maxlinkwidth"
done`,
	},
	HdparmScriptName: {
		Name: HdparmScriptName,
		ScriptTemplate: `lsblk -d -r -o NAME -e7 -e1 -n | while read -r device ; do
	hdparm -i /dev/"$device"
done`,
		Superuser: true,
	},
	DfScriptName: {
		Name:           DfScriptName,
		ScriptTemplate: `df -h`,
	},
	FindMntScriptName: {
		Name:           FindMntScriptName,
		ScriptTemplate: `findmnt -r`,
		Superuser:      true,
	},
	CveScriptName: {
		Name:           CveScriptName,
		ScriptTemplate: "spectre-meltdown-checker.sh --batch text",
		Superuser:      true,
		Lkms:           []string{"msr"},
		Depends:        []string{"spectre-meltdown-checker.sh", "rdmsr"},
	},
	ProcessListScriptName: {
		Name:           ProcessListScriptName,
		ScriptTemplate: `ps -eo pid,ppid,%cpu,%mem,rss,command --sort=-%cpu,-pid | grep -v "]" | head -n 20`,
		Sequential:     true,
	},
	IpmitoolSensorsScriptName: {
		Name:           IpmitoolSensorsScriptName,
		ScriptTemplate: "LC_ALL=C timeout 30 ipmitool sdr list full",
		Superuser:      true,
		Depends:        []string{"ipmitool"},
	},
	IpmitoolChassisScriptName: {
		Name:           IpmitoolChassisScriptName,
		ScriptTemplate: "LC_ALL=C timeout 30 ipmitool chassis status",
		Superuser:      true,
		Depends:        []string{"ipmitool"},
	},
	IpmitoolEventsScriptName: {
		Name:           IpmitoolEventsScriptName,
		ScriptTemplate: `LC_ALL=C timeout 30 ipmitool sel elist | tail -n20 | cut -d'|' -f2-`,
		Superuser:      true,
		Lkms:           []string{"ipmi_devintf", "ipmi_si"},
		Depends:        []string{"ipmitool"},
	},
	IpmitoolEventTimeScriptName: {
		Name:           IpmitoolEventTimeScriptName,
		ScriptTemplate: "LC_ALL=C timeout 30 ipmitool sel time get",
		Superuser:      true,
		Depends:        []string{"ipmitool"},
	},
	KernelLogScriptName: {
		Name:           KernelLogScriptName,
		ScriptTemplate: "dmesg --kernel --human --nopager | tail -n20",
		Superuser:      true,
	},
	PMUDriverVersionScriptName: {
		Name:           PMUDriverVersionScriptName,
		ScriptTemplate: `dmesg | grep -A 1 "Intel PMU driver" | tail -1 | awk '{print $NF}'`,
		Superuser:      true,
		Architectures:  []string{x86_64},
		Families:       []string{"6"}, // Intel
	},
	PMUBusyScriptName: {
		Name: PMUBusyScriptName,
		ScriptTemplate: `# loop through the PMU counters and check if they are active or inactive
for i in 0x30a 0x309 0x30b 0x30c 0xc1 0xc2 0xc3 0xc4 0xc5 0xc6 0xc7 0xc8; do
	arr=()
	# read the value of the msr represented by the hex value 6 times, save results in an array
	for j in {1..6}; do
		val=$(rdmsr $i | tr -d '\n')
		# if the value isn't a hex value, go on to next hex value
		if [[ ! $val =~ ^[0-9a-fA-F]+$ ]]; then
			echo "$i Unknown"
			continue 2
		fi
		arr+=($val)
	done
	# if the first and last value in the array are the same, the counter is inactive
	if [ ${arr[0]} == ${arr[5]} ]; then
		echo "$i Inactive"
	else
		echo "$i Active"
	fi
done`,
		Superuser:     true,
		Architectures: []string{x86_64},
		Families:      []string{"6"}, // Intel
		Lkms:          []string{"msr"},
		Depends:       []string{"rdmsr"},
	},
	GaudiInfoScriptName: {
		Name:           GaudiInfoScriptName,
		ScriptTemplate: `hl-smi -Q module_id,serial,bus_id,driver_version -f csv`,
		Architectures:  []string{"x86_64"},
		Families:       []string{"6"}, // Intel
	},
	GaudiFirmwareScriptName: {
		Name:           GaudiFirmwareScriptName,
		ScriptTemplate: `hl-smi --fw-version`,
		Architectures:  []string{"x86_64"},
		Families:       []string{"6"}, // Intel
	},
	GaudiNumaScriptName: {
		Name:           GaudiNumaScriptName,
		ScriptTemplate: `hl-smi topo -N`,
		Architectures:  []string{"x86_64"},
		Families:       []string{"6"}, // Intel
	},
	MemoryBandwidthAndLatencyScriptName: {
		Name: MemoryBandwidthAndLatencyScriptName,
		ScriptTemplate: `# measure memory loaded latency
#  need at least 2 GB (2,097,152 KB) of huge pages per NUMA node
min_kb=2097152
numa_nodes=$( lscpu | grep "NUMA node(s):" | awk '{print $3}' )
size_huge_pages_kb=$( grep Hugepagesize /proc/meminfo | awk '{print $2}' )
orig_num_huge_pages=$( cat /proc/sys/vm/nr_hugepages )
needed_num_huge_pages=$((numa_nodes * min_kb / size_huge_pages_kb))
if [ $needed_num_huge_pages -gt $orig_num_huge_pages ]; then
  echo $needed_num_huge_pages > /proc/sys/vm/nr_hugepages
fi
mlc --loaded_latency
echo $orig_num_huge_pages > /proc/sys/vm/nr_hugepages`,
		Architectures: []string{x86_64},
		Superuser:     true,
		Lkms:          []string{"msr"},
		Depends:       []string{"mlc"},
		Sequential:    true,
	},
	NumaBandwidthScriptName: {
		Name: NumaBandwidthScriptName,
		ScriptTemplate: `# measure memory bandwidth matrix
#  need at least 2 GB (2,097,152 KB) of huge pages per NUMA node
min_kb=2097152
numa_nodes=$( lscpu | grep "NUMA node(s):" | awk '{print $3}' )
size_huge_pages_kb=$( grep Hugepagesize /proc/meminfo | awk '{print $2}' )
orig_num_huge_pages=$( cat /proc/sys/vm/nr_hugepages )
needed_num_huge_pages=$((numa_nodes * min_kb / size_huge_pages_kb))
if [ $needed_num_huge_pages -gt $orig_num_huge_pages ]; then
  echo $needed_num_huge_pages > /proc/sys/vm/nr_hugepages
fi
mlc --bandwidth_matrix
echo $orig_num_huge_pages > /proc/sys/vm/nr_hugepages`,
		Architectures: []string{x86_64},
		Superuser:     true,
		Lkms:          []string{"msr"},
		Depends:       []string{"mlc"},
		Sequential:    true,
	},
	CpuSpeedScriptName: {
		Name: CpuSpeedScriptName,
		ScriptTemplate: `methods=$( stress-ng --cpu 1 --cpu-method x 2>&1 | cut -d":" -f2 | cut -c 6- )
for method in $methods; do
	printf "%s " "$method"
	stress-ng --cpu 0 -t 1 --cpu-method "$method" --metrics-brief 2>&1 | tail -1 | awk '{print $9}'
done`,
		Superuser:  false,
		Depends:    []string{"stress-ng"},
		Sequential: true,
	},
	TurboFrequenciesScriptName: {
		Name: TurboFrequenciesScriptName,
		ScriptTemplate: `# Function to expand a range of numbers, e.g. "0-24", into an array of numbers
expand_range() {
	local range=$1
	local expanded=()
	IFS=',' read -ra parts <<< "$range"
	for part in "${parts[@]}"; do
		if [[ $part == *-* ]]; then
			IFS='-' read -ra limits <<< "$part"
			for ((i=${limits[0]}; i<=${limits[1]}; i++)); do
				expanded+=("$i")
			done
		else
			expanded+=("$part")
		fi
	done
	echo "${expanded[@]}"
}

# Get the number of NUMA nodes and sockets
num_nodes=$(lscpu | grep 'NUMA node(s):' | awk '{print $3}')
num_sockets=$(lscpu | grep 'Socket(s):' | awk '{print $2}')

# echo "Number of NUMA nodes: $num_nodes"
# echo "Number of sockets: $num_sockets"

# Calculate the number of NUMA nodes per socket
nodes_per_socket=$((num_nodes / num_sockets))

# Array to hold the expanded core lists for each NUMA node
declare -a core_lists

# Loop through each NUMA node in the first socket and expand the core IDs
for ((i=0; i<nodes_per_socket; i++)); do
	core_range=$(lscpu | grep "NUMA node$i CPU(s):" | awk -F: '{print $2}' | tr -d ' ' | cut -d',' -f1)
	core_list=$(expand_range "$core_range")
	core_lists+=("$core_list")
done

# Interleave the core IDs from each NUMA node
interleaved_cores=()
max_length=0

# Find the maximum length of the core lists
for core_list in "${core_lists[@]}"; do
	core_array=($core_list)
	if (( ${#core_array[@]} > max_length )); then
		max_length=${#core_array[@]}
	fi
done

# Interleave the core IDs
for ((i=0; i<max_length; i++)); do
	for core_list in "${core_lists[@]}"; do
		core_array=($core_list)
		if (( i < ${#core_array[@]} )); then
			interleaved_cores+=("${core_array[i]}")
		fi
	done
done

# Form the interleaved core IDs into a comma-separated list
interleaved_core_list=$(IFS=,; echo "${interleaved_cores[*]}")
# echo "Interleaved core IDs: $interleaved_core_list"

# Get the number of cores per socket
num_cores_per_socket=$( lscpu | grep 'Core(s) per socket:' | head -1 | awk '{print $4}' )

# Run the avx-turbo benchmark
avx-turbo --min-threads=1 --max-threads=$num_cores_per_socket --test scalar_iadd,avx128_fma,avx256_fma,avx512_fma --iters=100000 --cpuids=$interleaved_core_list`,
		Superuser:  true,
		Lkms:       []string{"msr"},
		Depends:    []string{"avx-turbo"},
		Sequential: true,
	},
	TurboFrequencyPowerAndTemperatureScriptName: {
		Name:           TurboFrequencyPowerAndTemperatureScriptName,
		ScriptTemplate: `((turbostat -i 2 2>/dev/null &) ; stress-ng --cpu 1 -t 20s 2>&1 ; stress-ng --cpu 0 -t 60s 2>&1 ; pkill -9 -f turbostat) | awk '$0~"stress" {print $0} $1=="Package" || $1=="CPU" || $1=="Core" || $1=="Node" {if(f!=1) print $0;f=1} $1=="-" {print $0}'		`,
		Superuser:      true,
		Lkms:           []string{"msr"},
		Depends:        []string{"turbostat", "stress-ng"},
		Sequential:     true,
	},
	IdlePowerScriptName: {
		Name:           IdlePowerScriptName,
		ScriptTemplate: `turbostat --show PkgWatt -n 1 | sed -n 2p`,
		Superuser:      true,
		Lkms:           []string{"msr"},
		Depends:        []string{"turbostat"},
		Sequential:     true,
	},
	StoragePerfScriptName: {
		Name: StoragePerfScriptName,
		ScriptTemplate: `
file_dir={{.StorageDir}}
test_dir="$file_dir"/fio_test
file_size_g=5
numjobs=1
total_file_size_g=$(($file_size_g * $numjobs))
ramp_time=5s
runtime=120s
ioengine=sync
# confirm the file_dir is a directory, is writeable, and has enough space
if [[ -d "$file_dir" && -w "$file_dir" ]]; then
	available_space=$(df -hP "$file_dir")
	count=$( echo "$available_space" | awk '/[0-9]%%/{print substr($4,1,length($4)-1)}' )
	unit=$( echo "$available_space" | awk '/[0-9]%%/{print substr($4,length($4),1)}' )
	is_enough_gigabytes=$(awk -v c="$count" -v f=$total_file_size_g 'BEGIN{print (c>f)?1:0}')
	is_terabyte_or_more=$(echo "TPEZY" | grep -F -q "$unit" && echo 1 || echo 0)
	if [[ ("$unit" == "G" && "$is_enough_gigabytes" == 0) && "$is_terabyte_or_more" == 1 ]]; then
		echo "ERROR: $file_dir does not have enough available space - $total_file_size_g GB required"
		exit 1
	fi
else
	echo "ERROR: $file_dir does not exist or is not writeable"
	exit 1
fi
# single-threaded read & write bandwidth test
rm -rf $test_dir
mkdir -p $test_dir
sync
/sbin/sysctl -w vm.drop_caches=3 || true
fio --name=bandwidth --directory=$test_dir --numjobs=$numjobs \
--size="$file_size_g"G --time_based --runtime=$runtime --ramp_time=$ramp_time --ioengine=$ioengine \
--direct=1 --verify=0 --bs=1M --iodepth=64 --rw=rw \
--group_reporting=1 --iodepth_batch_submit=64 \
--iodepth_batch_complete_max=64
<<<<<<< HEAD
rm -rf $test_dir`, params.StorageDir)
			}(),
			Superuser:  true,
			Sequential: true,
			Depends:    []string{"fio"},
		},
		// telemetry scripts
		{
			Name: MpstatScriptName,
			Script: func() string {
				var count string
				if params.Duration != 0 && params.Interval != 0 {
					countInt := params.Duration / params.Interval
					count = strconv.Itoa(countInt)
				}
				script := fmt.Sprintf(`mpstat -u -T -I SCPU -P ALL %d %s`, params.Interval, count)
				script += " &"                      // run it in the background
				script += "\necho $! > {cmd_pid}\n" // this is used to kill the command
				script += "wait\n"                  // wait for the command to finish
				return script

			}(),
			Superuser: true,
			Lkms:      []string{},
			Depends:   []string{"mpstat"},
			NeedsKill: true,
		},
		{
			Name: IostatScriptName,
			Script: func() string {
				var count string
				if params.Duration != 0 && params.Interval != 0 {
					countInt := params.Duration / params.Interval
					count = strconv.Itoa(countInt)
				}
				script := fmt.Sprintf(`S_TIME_FORMAT=ISO iostat -d -t %d %s | sed '/^loop/d'`, params.Interval, count)
				script += " &"                      // run it in the background
				script += "\necho $! > {cmd_pid}\n" // this is used to kill the command
				script += "wait\n"                  // wait for the command to finish
				return script
			}(),
			Superuser: true,
			Lkms:      []string{},
			Depends:   []string{"iostat"},
			NeedsKill: true,
		},
		{
			Name: SarMemoryScriptName,
			Script: func() string {
				var count string
				if params.Duration != 0 && params.Interval != 0 {
					countInt := params.Duration / params.Interval
					count = strconv.Itoa(countInt)
				}
				script := fmt.Sprintf(`sar -r %d %s`, params.Interval, count)
				script += " &"                      // run it in the background
				script += "\necho $! > {cmd_pid}\n" // this is used to kill the command
				script += "wait\n"                  // wait for the command to finish
				return script
			}(),
			Superuser: true,
			Lkms:      []string{},
			Depends:   []string{"sar", "sadc"},
			NeedsKill: true,
		},
		{
			Name: SarNetworkScriptName,
			Script: func() string {
				var count string
				if params.Duration != 0 && params.Interval != 0 {
					countInt := params.Duration / params.Interval
					count = strconv.Itoa(countInt)
				}
				script := fmt.Sprintf(`sar -n DEV %d %s`, params.Interval, count)
				script += " &"                      // run it in the background
				script += "\necho $! > {cmd_pid}\n" // this is used to kill the command
				script += "wait\n"                  // wait for the command to finish
				return script
			}(),
			Superuser: true,
			Lkms:      []string{},
			Depends:   []string{"sar", "sadc"},
			NeedsKill: true,
		},
		{
			Name: TurbostatScriptName,
			Script: func() string {
				var count string
				if params.Duration != 0 && params.Interval != 0 {
					countInt := params.Duration / params.Interval
					count = "-n " + strconv.Itoa(countInt)
				}
				script := fmt.Sprintf(`turbostat -S -s PkgWatt,RAMWatt -q -i %d %s`, params.Interval, count) + ` | awk '{ print strftime("%H:%M:%S"), $0 }'`
				script += " &"                      // run it in the background
				script += "\necho $! > {cmd_pid}\n" // this is used to kill the command
				script += "wait\n"                  // wait for the command to finish
				return script
			}(),
			Superuser: true,
			Lkms:      []string{"msr"},
			Depends:   []string{"turbostat"},
			NeedsKill: true,
		},
		{
			Name: InstructionMixScriptName,
			Script: func() string {
				script := fmt.Sprintf("echo TIME: $(date +\"%%H:%%M:%%S\")\necho INTERVAL: %d\n", params.Interval)
				commandParts := []string{
					"processwatch -c",
				}
				// if no PID specified, increase the sampling interval (defaults to 100,000) to reduce overhead
				if params.PID == 0 {
					commandParts = append(commandParts, fmt.Sprintf("-s %d", 1000000))
				} else {
					commandParts = append(commandParts, fmt.Sprintf("-p %d", params.PID))
				}
				for _, cat := range params.Filter {
					commandParts = append(commandParts, fmt.Sprintf("-f %s", cat))
				}
				if params.Duration != 0 && params.Interval != 0 {
					count := params.Duration / params.Interval
					commandParts = append(commandParts, fmt.Sprintf("-n %d", count))
				}
				if params.Interval != 0 {
					commandParts = append(commandParts, fmt.Sprintf("-i %d", params.Interval))
				}
				script += strings.Join(commandParts, " ")
				script += " &"                      // run it in the background
				script += "\necho $! > {cmd_pid}\n" // this is used to kill the command
				script += "wait\n"                  // wait for the command to finish
				return script
			}(),
			Superuser: true,
			Lkms:      []string{"msr"},
			Depends:   []string{"processwatch"},
			NeedsKill: true,
		},
		{
			Name: GaudiStatsScriptName,
			Script: func() string {
				script := fmt.Sprintf("hl-smi --query-aip=timestamp,name,temperature.aip,module_id,utilization.aip,memory.total,memory.free,memory.used,power.draw --format=csv,nounits -l %d", params.Interval)
				script += " &\n"                                     // run it in the background
				script += "echo $! > {cmd_pid}\n"                    // this is used to kill the command
				script += fmt.Sprintf("sleep %d\n", params.Duration) // sleep because hl-smi doesn't have a duration flag
				script += "kill -SIGINT $(cat {cmd_pid})\n"          // kill the hl-smi command
				return script
			}(),
			Superuser: true,
			Depends:   []string{"hl-smi"},
			NeedsKill: true,
		},
		// flamegraph scripts
		{
			Name: ProfileJavaScriptName,
			Script: func() string {
				apInterval := 0
				if params.Frequency > 0 {
					apInterval = int(1 / float64(params.Frequency) * 1000000000)
				}
				return fmt.Sprintf(`# JAVA app call stack collection (run in background)
ap_interval=%d
duration=%d
=======
rm -rf $test_dir
`,
		Superuser:  true,
		Sequential: true,
		Depends:    []string{"fio"},
	},
	// telemetry scripts
	MpstatScriptName: {
		Name: MpstatScriptName,
		ScriptTemplate: `interval={{.Interval}}
duration={{.Duration}}
if [ $duration -ne 0 ] && [ $interval -ne 0 ]; then
	count=$((duration / interval))
fi
mpstat -u -T -I SCPU -P ALL $interval $count &
echo $! > {{.ScriptName}}_cmd.pid
wait`,
		Superuser: true,
		Lkms:      []string{},
		Depends:   []string{"mpstat"},
		NeedsKill: true,
	},
	IostatScriptName: {
		Name: IostatScriptName,
		ScriptTemplate: `interval={{.Interval}}
duration={{.Duration}}
if [ $duration -ne 0 ] && [ $interval -ne 0 ]; then
	count=$((duration / interval))
fi
S_TIME_FORMAT=ISO iostat -d -t $interval $count | sed '/^loop/d' &
echo $! > {{.ScriptName}}_cmd.pid
wait`,
		Superuser: true,
		Lkms:      []string{},
		Depends:   []string{"iostat"},
		NeedsKill: true,
	},
	SarMemoryScriptName: {
		Name: SarMemoryScriptName,
		ScriptTemplate: `interval={{.Interval}}
duration={{.Duration}}
if [ $duration -ne 0 ] && [ $interval -ne 0 ]; then
	count=$((duration / interval))
fi
sar -r $interval $count &
echo $! > {{.ScriptName}}_cmd.pid
wait`,
		Superuser: true,
		Lkms:      []string{},
		Depends:   []string{"sar", "sadc"},
		NeedsKill: true,
	},
	SarNetworkScriptName: {
		Name: SarNetworkScriptName,
		ScriptTemplate: `interval={{.Interval}}
duration={{.Duration}}
if [ $duration -ne 0 ] && [ $interval -ne 0 ]; then
	count=$((duration / interval))
fi
sar -n DEV $interval $count &
echo $! > {{.ScriptName}}_cmd.pid
wait`,
		Superuser: true,
		Lkms:      []string{},
		Depends:   []string{"sar", "sadc"},
		NeedsKill: true,
	},
	TurbostatScriptName: {
		Name: TurbostatScriptName,
		ScriptTemplate: `interval={{.Interval}}
duration={{.Duration}}
if [ $duration -ne 0 ] && [ $interval -ne 0 ]; then
	count=$((duration / interval))
	count="-n $count"
fi
turbostat -S -s PkgWatt,RAMWatt -q -i $interval $count | awk '{ print strftime("%H:%M:%S"), $0 }' &
echo $! > {{.ScriptName}}_cmd.pid
wait`,
		Superuser: true,
		Lkms:      []string{"msr"},
		Depends:   []string{"turbostat"},
		NeedsKill: true,
	},
	InstructionMixScriptName: {
		Name: InstructionMixScriptName,
		ScriptTemplate: `interval={{.Interval}}
duration={{.Duration}}
if [ $duration -ne 0 ] && [ $interval -ne 0 ]; then
	count=$((duration / interval))
	arg_count="-n $count"
fi
if [ $interval -ne 0 ]; then
	arg_interval="-i $interval"
fi
echo TIME: $(date +"%H:%M:%S")
echo INTERVAL: $interval
# if no PID specified, increase the sampling interval (defaults to 100,000) to reduce overhead
if [ {{.PID}} -eq 0 ]; then
	arg_sampling_rate="-s 1000000"
else
	arg_pid="-p {{.PID}}"
fi
# .Filter is a space separated list of ISA categories
# for each category in the list, add -f <category> to the command line
for category in {{.Filter}}; do
    arg_filter="$arg_filter -f $category"
done

processwatch -c $arg_sampling_rate $arg_pid $arg_interval $arg_count $arg_filter &
echo $! > {{.ScriptName}}_cmd.pid
wait`,
		Superuser: true,
		Lkms:      []string{"msr"},
		Depends:   []string{"processwatch"},
		NeedsKill: true,
	},
	ProfileJavaScriptName: {
		Name: ProfileJavaScriptName,
		ScriptTemplate: `interval={{.Interval}}
duration={{.Duration}}
frequency={{.Frequency}}
ap_interval=0
if [ $frequency -ne 0 ]; then
	ap_interval=$((1000000000 / frequency))
fi
# JAVA app call stack collection (run in background)
>>>>>>> 37ea66f6
declare -a java_pids=()
declare -a java_cmds=()
for pid in $( pgrep java ) ; do
	# verify pid is still running
	if [ -d "/proc/$pid" ]; then
		java_pids+=($pid)
		java_cmds+=("$( tr '\000' ' ' <  /proc/$pid/cmdline )")
		# profile pid in background
		async-profiler/profiler.sh start -i "$ap_interval" -o collapsed "$pid"
	fi
done
sleep $duration
# stop java profiling for each java pid
for idx in "${!java_pids[@]}"; do
	pid="${java_pids[$idx]}"
	cmd="${java_cmds[$idx]}"
	echo "########## async-profiler $pid $cmd ##########"
	async-profiler/profiler.sh stop -o collapsed "$pid"
done
`,
		Superuser: true,
		Depends:   []string{"async-profiler"},
	},
	ProfileSystemScriptName: {
		Name: ProfileSystemScriptName,
		ScriptTemplate: `frequency={{.Frequency}}
duration={{.Duration}}

# system-wide call stack collection

# Function to restore original settings
restore_settings() {
	echo "$PERF_EVENT_PARANOID" > /proc/sys/kernel/perf_event_paranoid
	echo "$KPTR_RESTRICT" > /proc/sys/kernel/kptr_restrict
}

# adjust perf_event_paranoid and kptr_restrict
PERF_EVENT_PARANOID=$( cat /proc/sys/kernel/perf_event_paranoid )
echo -1 >/proc/sys/kernel/perf_event_paranoid
KPTR_RESTRICT=$( cat /proc/sys/kernel/kptr_restrict )
echo 0 >/proc/sys/kernel/kptr_restrict

# Ensure settings are restored on exit
trap restore_settings EXIT

# system-wide call stack collection - frame pointer mode
perf_fp_data=$(mktemp /tmp/perf_fp.XXXXXX)
perf record -F $frequency -a -g -o "$perf_fp_data" -m 129 -- sleep $duration &
PERF_FP_PID=$!
if ! kill -0 $PERF_FP_PID 2>/dev/null; then
	echo "Failed to start perf record for frame pointer mode"
	exit 1
fi

# system-wide call stack collection - dwarf mode
perf_dwarf_data=$(mktemp /tmp/perf_dwarf.XXXXXX)
perf record -F $frequency -a -g -o "$perf_dwarf_data" -m 257 --call-graph dwarf,8192 -- sleep $duration &
PERF_DWARF_PID=$!
if ! kill -0 $PERF_DWARF_PID 2>/dev/null; then
	echo "Failed to start perf record for dwarf mode"
	kill $PERF_FP_PID
	exit 1
fi

# wait for perf to finish
wait ${PERF_FP_PID} ${PERF_DWARF_PID}

# collapse perf data
perf_dwarf_folded=$(mktemp /tmp/perf_dwarf_folded.XXXXXX)
perf_fp_folded=$(mktemp /tmp/perf_fp_folded.XXXXXX)
perf script -i "$perf_dwarf_data" | stackcollapse-perf.pl > "$perf_dwarf_folded"
perf script -i "$perf_fp_data" | stackcollapse-perf.pl > "$perf_fp_folded"

# Display results
if [ -f "$perf_dwarf_folded" ]; then
	echo "########## perf_dwarf ##########"
	cat "$perf_dwarf_folded"
fi
if [ -f "$perf_fp_folded" ]; then
	echo "########## perf_fp ##########"
	cat "$perf_fp_folded"
fi

# Clean up temporary files
rm -f "$perf_fp_data" "$perf_dwarf_data" "$perf_dwarf_folded" "$perf_fp_folded"
`,
		Superuser: true,
		Depends:   []string{"perf", "stackcollapse-perf.pl"},
	},
	ProfileKernelLockScriptName: {
		Name: ProfileKernelLockScriptName,
		ScriptTemplate: `frequency={{.Frequency}}
duration={{.Duration}}
# system-wide lock profile collection
# adjust perf_event_paranoid and kptr_restrict
PERF_EVENT_PARANOID=$( cat /proc/sys/kernel/perf_event_paranoid )
echo -1 >/proc/sys/kernel/perf_event_paranoid
KPTR_RESTRICT=$( cat /proc/sys/kernel/kptr_restrict )
echo 0 >/proc/sys/kernel/kptr_restrict

# collect hotspot
perf record -F $frequency -a -g --call-graph dwarf -W -d --phys-data --sample-cpu -e cycles:pp,instructions:pp,cpu/mem-loads,ldlat=30/P,cpu/mem-stores/P -o perf_hotspot.data -- sleep $duration &
PERF_HOTSPOT_PID=$!

# check the availability perf lock -b option 
perf lock contention -a -bv --max-stack 20 2>/dev/null -- sleep 0
PERF_LOCK_CONTENTION_BPF=$?

# collect lock
if [ ${PERF_LOCK_CONTENTION_BPF} -eq 0 ]; then
	perf lock contention -a -bv --max-stack 20 2>perf_lock_contention.txt -- sleep $duration &
	PERF_LOCK_PID=$!
fi

wait ${PERF_HOTSPOT_PID}

if [ ${PERF_LOCK_CONTENTION_BPF} -eq 0 ]; then
	wait ${PERF_LOCK_PID}
fi

# restore perf_event_paranoid and kptr_restrict
echo "$PERF_EVENT_PARANOID" > /proc/sys/kernel/perf_event_paranoid
echo "$KPTR_RESTRICT" > /proc/sys/kernel/kptr_restrict

# collapse perf data
if [ -f "perf_hotspot.data" ]; then
	echo "########## perf_hotspot_no_children ##########"
	perf report -i perf_hotspot.data --no-children --call-graph none --stdio
	echo "########## perf_hotspot_callgraph ##########"
	perf report -i perf_hotspot.data --stdio
fi
if [ -f "perf_hotspot.data" ]; then
	echo "########## perf_c2c_no_children ##########"
	perf c2c report  -i perf_hotspot.data --call-graph none --stdio
	echo "########## perf_c2c_callgraph ##########"
	perf c2c report  -i perf_hotspot.data --stdio
fi
if [ -f "perf_lock_contention.txt" ]; then
	echo "########## perf_lock_contention ##########"
	cat perf_lock_contention.txt
fi
`,
		Superuser: true,
		Depends:   []string{"perf"},
	},
}<|MERGE_RESOLUTION|>--- conflicted
+++ resolved
@@ -1028,170 +1028,6 @@
 --direct=1 --verify=0 --bs=1M --iodepth=64 --rw=rw \
 --group_reporting=1 --iodepth_batch_submit=64 \
 --iodepth_batch_complete_max=64
-<<<<<<< HEAD
-rm -rf $test_dir`, params.StorageDir)
-			}(),
-			Superuser:  true,
-			Sequential: true,
-			Depends:    []string{"fio"},
-		},
-		// telemetry scripts
-		{
-			Name: MpstatScriptName,
-			Script: func() string {
-				var count string
-				if params.Duration != 0 && params.Interval != 0 {
-					countInt := params.Duration / params.Interval
-					count = strconv.Itoa(countInt)
-				}
-				script := fmt.Sprintf(`mpstat -u -T -I SCPU -P ALL %d %s`, params.Interval, count)
-				script += " &"                      // run it in the background
-				script += "\necho $! > {cmd_pid}\n" // this is used to kill the command
-				script += "wait\n"                  // wait for the command to finish
-				return script
-
-			}(),
-			Superuser: true,
-			Lkms:      []string{},
-			Depends:   []string{"mpstat"},
-			NeedsKill: true,
-		},
-		{
-			Name: IostatScriptName,
-			Script: func() string {
-				var count string
-				if params.Duration != 0 && params.Interval != 0 {
-					countInt := params.Duration / params.Interval
-					count = strconv.Itoa(countInt)
-				}
-				script := fmt.Sprintf(`S_TIME_FORMAT=ISO iostat -d -t %d %s | sed '/^loop/d'`, params.Interval, count)
-				script += " &"                      // run it in the background
-				script += "\necho $! > {cmd_pid}\n" // this is used to kill the command
-				script += "wait\n"                  // wait for the command to finish
-				return script
-			}(),
-			Superuser: true,
-			Lkms:      []string{},
-			Depends:   []string{"iostat"},
-			NeedsKill: true,
-		},
-		{
-			Name: SarMemoryScriptName,
-			Script: func() string {
-				var count string
-				if params.Duration != 0 && params.Interval != 0 {
-					countInt := params.Duration / params.Interval
-					count = strconv.Itoa(countInt)
-				}
-				script := fmt.Sprintf(`sar -r %d %s`, params.Interval, count)
-				script += " &"                      // run it in the background
-				script += "\necho $! > {cmd_pid}\n" // this is used to kill the command
-				script += "wait\n"                  // wait for the command to finish
-				return script
-			}(),
-			Superuser: true,
-			Lkms:      []string{},
-			Depends:   []string{"sar", "sadc"},
-			NeedsKill: true,
-		},
-		{
-			Name: SarNetworkScriptName,
-			Script: func() string {
-				var count string
-				if params.Duration != 0 && params.Interval != 0 {
-					countInt := params.Duration / params.Interval
-					count = strconv.Itoa(countInt)
-				}
-				script := fmt.Sprintf(`sar -n DEV %d %s`, params.Interval, count)
-				script += " &"                      // run it in the background
-				script += "\necho $! > {cmd_pid}\n" // this is used to kill the command
-				script += "wait\n"                  // wait for the command to finish
-				return script
-			}(),
-			Superuser: true,
-			Lkms:      []string{},
-			Depends:   []string{"sar", "sadc"},
-			NeedsKill: true,
-		},
-		{
-			Name: TurbostatScriptName,
-			Script: func() string {
-				var count string
-				if params.Duration != 0 && params.Interval != 0 {
-					countInt := params.Duration / params.Interval
-					count = "-n " + strconv.Itoa(countInt)
-				}
-				script := fmt.Sprintf(`turbostat -S -s PkgWatt,RAMWatt -q -i %d %s`, params.Interval, count) + ` | awk '{ print strftime("%H:%M:%S"), $0 }'`
-				script += " &"                      // run it in the background
-				script += "\necho $! > {cmd_pid}\n" // this is used to kill the command
-				script += "wait\n"                  // wait for the command to finish
-				return script
-			}(),
-			Superuser: true,
-			Lkms:      []string{"msr"},
-			Depends:   []string{"turbostat"},
-			NeedsKill: true,
-		},
-		{
-			Name: InstructionMixScriptName,
-			Script: func() string {
-				script := fmt.Sprintf("echo TIME: $(date +\"%%H:%%M:%%S\")\necho INTERVAL: %d\n", params.Interval)
-				commandParts := []string{
-					"processwatch -c",
-				}
-				// if no PID specified, increase the sampling interval (defaults to 100,000) to reduce overhead
-				if params.PID == 0 {
-					commandParts = append(commandParts, fmt.Sprintf("-s %d", 1000000))
-				} else {
-					commandParts = append(commandParts, fmt.Sprintf("-p %d", params.PID))
-				}
-				for _, cat := range params.Filter {
-					commandParts = append(commandParts, fmt.Sprintf("-f %s", cat))
-				}
-				if params.Duration != 0 && params.Interval != 0 {
-					count := params.Duration / params.Interval
-					commandParts = append(commandParts, fmt.Sprintf("-n %d", count))
-				}
-				if params.Interval != 0 {
-					commandParts = append(commandParts, fmt.Sprintf("-i %d", params.Interval))
-				}
-				script += strings.Join(commandParts, " ")
-				script += " &"                      // run it in the background
-				script += "\necho $! > {cmd_pid}\n" // this is used to kill the command
-				script += "wait\n"                  // wait for the command to finish
-				return script
-			}(),
-			Superuser: true,
-			Lkms:      []string{"msr"},
-			Depends:   []string{"processwatch"},
-			NeedsKill: true,
-		},
-		{
-			Name: GaudiStatsScriptName,
-			Script: func() string {
-				script := fmt.Sprintf("hl-smi --query-aip=timestamp,name,temperature.aip,module_id,utilization.aip,memory.total,memory.free,memory.used,power.draw --format=csv,nounits -l %d", params.Interval)
-				script += " &\n"                                     // run it in the background
-				script += "echo $! > {cmd_pid}\n"                    // this is used to kill the command
-				script += fmt.Sprintf("sleep %d\n", params.Duration) // sleep because hl-smi doesn't have a duration flag
-				script += "kill -SIGINT $(cat {cmd_pid})\n"          // kill the hl-smi command
-				return script
-			}(),
-			Superuser: true,
-			Depends:   []string{"hl-smi"},
-			NeedsKill: true,
-		},
-		// flamegraph scripts
-		{
-			Name: ProfileJavaScriptName,
-			Script: func() string {
-				apInterval := 0
-				if params.Frequency > 0 {
-					apInterval = int(1 / float64(params.Frequency) * 1000000000)
-				}
-				return fmt.Sprintf(`# JAVA app call stack collection (run in background)
-ap_interval=%d
-duration=%d
-=======
 rm -rf $test_dir
 `,
 		Superuser:  true,
@@ -1306,6 +1142,15 @@
 		Superuser: true,
 		Lkms:      []string{"msr"},
 		Depends:   []string{"processwatch"},
+		NeedsKill: true,
+	},
+	GaudiStatsScriptName: {
+		Name: GaudiStatsScriptName,
+		ScriptTemplate: `hl-smi --query-aip=timestamp,name,temperature.aip,module_id,utilization.aip,memory.total,memory.free,memory.used,power.draw --format=csv,nounits -l {{.Interval}} &
+echo $! > {{.ScriptName}}_cmd.pid
+sleep {{.Duration}}
+kill -SIGINT $(cat {{.ScriptName}}_cmd.pid)`,
+		Superuser: true,
 		NeedsKill: true,
 	},
 	ProfileJavaScriptName: {
@@ -1318,7 +1163,6 @@
 	ap_interval=$((1000000000 / frequency))
 fi
 # JAVA app call stack collection (run in background)
->>>>>>> 37ea66f6
 declare -a java_pids=()
 declare -a java_cmds=()
 for pid in $( pgrep java ) ; do
